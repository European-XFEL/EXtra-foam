"""
Offline and online data analysis tool for Azimuthal integration at
FXE instrument, European XFEL.

Data processing module.

Author: Jun Zhu <jun.zhu@xfel.eu>
Copyright (C) European X-Ray Free-Electron Laser Facility GmbH.
All rights reserved.
"""
import time
from threading import Thread
from queue import Empty, Full

import numpy as np
from scipy import constants
import pyFAI
from h5py import File

from karabo_data import stack_detector_data
from karabo_data.geometry import LPDGeometry

from .config import DataSource
from .config import Config as cfg
from .logging import logger


def sub_array_with_range(y, x, range_=None):
    if range_ is None:
        return y, x
    indices = np.where(np.logical_and(x <= range_[1], x >= range_[0]))
    return y[indices], x[indices]


def integrate_curve(y, x, range_=None):
    itgt = np.trapz(*sub_array_with_range(y, x, range_))
    return itgt if itgt else 1.0


def array2image(x):
    """Convert array data to image data."""
    np.nan_to_num(x, False)
    x /= cfg.DISPLAY_RANGE[1]
    x *= 255.0
    return x.astype(np.uint8)


class ProcessedData:
    """A class which stores the processed data.

    Attributes:
        tid (int): train ID.
        momentum (numpy.ndarray): x-axis of azimuthal integration result.
            Shape = (momentum)
        intensity (numpy.ndarray): y-axis of azimuthal integration result.
            Shape = (pulse_id, intensity)
        image (numpy.ndarray): assembled images for all the pulses.
            Shape = (pulse_id, y, x)
<<<<<<< HEAD
        image_avg (2D numpy.ndarray): average of the assembled images over
=======
        image_mean (2D numpy.ndarray): average of the assembled images over
>>>>>>> 7d7b1ba9
            pulses. Shape = (y, x)
    """
    def __init__(self, tid, *, momentum=None, intensity=None, assembled=None):
        """Initialization."""
        if not isinstance(tid, int):
            raise ValueError("Train ID must be an integer!")
        # tid is not allowed to be modified once initialized.
        self._tid = tid

        self.momentum = momentum
        self.intensity = intensity
        self.intensity_mean = np.mean(intensity, axis=0)

<<<<<<< HEAD
=======
        t0 = time.perf_counter()

>>>>>>> 7d7b1ba9
        self.image = None
        self.image_avg = None
        # prefer data processing outside the GUI
        if assembled is not None:
<<<<<<< HEAD
            self.image = self.array2image(assembled)
            self.image_avg = self.array2image(np.mean(assembled, axis=0))
=======
            # Visualize the individual image is optional. Therefore, we should
            # delay the array2image operation.
            self.image = assembled
            self.image_mean = array2image(np.nanmean(assembled, axis=0))

        logger.debug("Time for pre-processing: {:.1f} ms"
                     .format(1000 * (time.perf_counter() - t0)))
>>>>>>> 7d7b1ba9

    @property
    def tid(self):
        return self._tid

    def empty(self):
        """Check the goodness of the data."""
        if self.intensity is None or self.momentum is None \
                or self.image is None:
            return True
        return False

<<<<<<< HEAD
    @staticmethod
    def array2image(x):
        """Convert array data to image data."""
        img = x / cfg.DISPLAY_RANGE[1]
        img *= 255.0
        return np.ma.filled(np.clip(img, 0, 255).astype(np.uint8), 0)

=======
>>>>>>> 7d7b1ba9

class DataProcessor(Thread):
    """Class for data processing.

    Attributes:
        pulse_range (tuple): (min. pulse ID, max. pulse ID) to be processed.
    """
    def __init__(self, in_queue, out_queue, **kwargs):
        """Initialization."""
        super().__init__()

        self._in_queue = in_queue
        self._out_queue = out_queue

        self.source = kwargs['source']
        self.pulse_range = kwargs['pulse_range']

        self._geom = None
        with File(kwargs['geom_file'], 'r') as f:
            self._geom = LPDGeometry.from_h5_file_and_quad_positions(
                f, kwargs['quad_positions'])
            logger.info("Loaded geometry file: {}".format(kwargs['geom_file']))

        self.wavelength = 1e-3 * constants.c * constants.h / constants.e\
            / kwargs['photon_energy']

        self.sample_dist = kwargs['sample_dist']
        self.cx = kwargs['cx'] * cfg.PIXEL_SIZE
        self.cy = kwargs['cy'] * cfg.PIXEL_SIZE
        self.integration_method = kwargs['integration_method']
        self.integration_range = kwargs['integration_range']
        self.integration_points = kwargs['integration_points']

        self.mask_range = kwargs['mask_range']
        self.img_mask = kwargs['mask']

        self._running = False

    def run(self):
        logger.debug("Start data processing...")
        self._running = True
        while self._running:
            try:
                data = self._in_queue.get(timeout=0.01)
            except Empty:
                continue

            t0 = time.perf_counter()

            if self.source == DataSource.CALIBRATED_FILE:
                processed_data = self.process_calibrated_data(data, from_file=True)
            elif self.source == DataSource.CALIBRATED:
                processed_data = self.process_calibrated_data(data)
            elif self.source == DataSource.ASSEMBLED:
                processed_data = self.process_assembled_data(data)
            elif self.source == DataSource.PROCESSED:
                processed_data = data[0]
            else:
                raise ValueError("Unknown data source!")

            logger.debug("Time for data processing: {:.1f} ms in total!\n"
                         .format(1000 * (time.perf_counter() - t0)))

            try:
                self._out_queue.put(processed_data, timeout=5)
            except Full:
                pass

            logger.debug("Size of in and out queues: {}, {}".
                         format(self._in_queue.qsize(), self._out_queue.qsize()))

    def terminate(self):
        self._running = False

    def process_assembled_data(self, assembled, tid):
        """Process assembled image data.

        :param numpy.ndarray assembled: assembled image data.
        :param int tid: pulse id

        :return ProcessedData: data after processing.
        """
        ai = pyFAI.AzimuthalIntegrator(dist=self.sample_dist,
                                       poni1=self.cy,
                                       poni2=self.cx,
                                       pixel1=cfg.PIXEL_SIZE,
                                       pixel2=cfg.PIXEL_SIZE,
                                       rot1=0,
                                       rot2=0,
                                       rot3=0,
                                       wavelength=self.wavelength)

        t0 = time.perf_counter()

        mask = np.zeros_like(assembled, dtype=bool)
        assembled[np.isnan(assembled)] = np.inf
        mask[(assembled < self.mask_range[0]) |
             (assembled > self.mask_range[1])] = True

        if self.img_mask is not None:
            for i in range(assembled.shape[0]):
                if self.img_mask.shape != assembled[0].shape:
                    raise ValueError(
                        "Mask and image have different shapes! {} and {}".
                        format(self.img_mask.shape, assembled[i].shape))
                mask[i][self.img_mask == 255] = True

        assembled[mask] = np.nan

        logger.debug("Time for masking: {:.1f} ms"
                     .format(1000 * (time.perf_counter() - t0)))

        t0 = time.perf_counter()

<<<<<<< HEAD
            # Here the assembled is still the original image data
            # TODO: can pyFAI work with np.ma module?
            res = ai.integrate1d(masked[i],
=======
        momentum = None
        intensities = []
        for i in range(assembled.shape[0]):
            res = ai.integrate1d(assembled[i],
>>>>>>> 7d7b1ba9
                                 self.integration_points,
                                 method=self.integration_method,
                                 mask=mask[i],
                                 radial_range=self.integration_range,
                                 correctSolidAngle=True,
                                 polarization_factor=1,
                                 unit="q_A^-1")
            momentum = res.radial
            intensities.append(res.intensity)

        logger.debug("Time for azimuthal integration: {:.1f} ms"
                     .format(1000 * (time.perf_counter() - t0)))

        data = ProcessedData(tid,
                             momentum=momentum,
                             intensity=np.array(intensities),
                             assembled=assembled)

        return data

    def process_calibrated_data(self, calibrated_data, *, from_file=False):
        """Process data streaming by karabo_data from files."""
        data, metadata = calibrated_data

        t0 = time.perf_counter()

        if from_file is False:
            if len(metadata.items()) > 1:
                logger.warning("Found multiple data sources!")

            tid = metadata[cfg.SOURCE]["timestamp.tid"]
            modules_data = data[cfg.SOURCE]["image.data"]

            # (modules, x, y, memory cells) -> (memory cells, modules, y, x)
            modules_data = np.moveaxis(np.moveaxis(modules_data, 3, 0), 3, 2)
        else:
            tid = next(iter(metadata.values()))["timestamp.tid"]
            modules_data = stack_detector_data(data, "image.data", only="LPD")

        logger.debug("Time for moveaxis/stacking: {:.1f} ms"
                     .format(1000 * (time.perf_counter() - t0)))

        if hasattr(modules_data, 'shape') is False \
                or modules_data.shape[-3:] != (16, 256, 256):
            logger.debug("Error in modules data of train {}".format(tid))
            return ProcessedData(tid)

        t0 = time.perf_counter()

        assembled, centre = self._geom.position_all_modules(modules_data)
        # TODO: slice earlier to save computation time
        assembled = assembled[self.pulse_range[0]:self.pulse_range[1] + 1]

        logger.debug("Time for assembling: {:.1f} ms"
                     .format(1000 * (time.perf_counter() - t0)))

        return self.process_assembled_data(assembled, tid)<|MERGE_RESOLUTION|>--- conflicted
+++ resolved
@@ -56,11 +56,7 @@
             Shape = (pulse_id, intensity)
         image (numpy.ndarray): assembled images for all the pulses.
             Shape = (pulse_id, y, x)
-<<<<<<< HEAD
-        image_avg (2D numpy.ndarray): average of the assembled images over
-=======
         image_mean (2D numpy.ndarray): average of the assembled images over
->>>>>>> 7d7b1ba9
             pulses. Shape = (y, x)
     """
     def __init__(self, tid, *, momentum=None, intensity=None, assembled=None):
@@ -74,19 +70,12 @@
         self.intensity = intensity
         self.intensity_mean = np.mean(intensity, axis=0)
 
-<<<<<<< HEAD
-=======
-        t0 = time.perf_counter()
-
->>>>>>> 7d7b1ba9
+        t0 = time.perf_counter()
+
         self.image = None
         self.image_avg = None
         # prefer data processing outside the GUI
         if assembled is not None:
-<<<<<<< HEAD
-            self.image = self.array2image(assembled)
-            self.image_avg = self.array2image(np.mean(assembled, axis=0))
-=======
             # Visualize the individual image is optional. Therefore, we should
             # delay the array2image operation.
             self.image = assembled
@@ -94,7 +83,6 @@
 
         logger.debug("Time for pre-processing: {:.1f} ms"
                      .format(1000 * (time.perf_counter() - t0)))
->>>>>>> 7d7b1ba9
 
     @property
     def tid(self):
@@ -107,16 +95,6 @@
             return True
         return False
 
-<<<<<<< HEAD
-    @staticmethod
-    def array2image(x):
-        """Convert array data to image data."""
-        img = x / cfg.DISPLAY_RANGE[1]
-        img *= 255.0
-        return np.ma.filled(np.clip(img, 0, 255).astype(np.uint8), 0)
-
-=======
->>>>>>> 7d7b1ba9
 
 class DataProcessor(Thread):
     """Class for data processing.
@@ -231,16 +209,10 @@
 
         t0 = time.perf_counter()
 
-<<<<<<< HEAD
-            # Here the assembled is still the original image data
-            # TODO: can pyFAI work with np.ma module?
-            res = ai.integrate1d(masked[i],
-=======
         momentum = None
         intensities = []
         for i in range(assembled.shape[0]):
             res = ai.integrate1d(assembled[i],
->>>>>>> 7d7b1ba9
                                  self.integration_points,
                                  method=self.integration_method,
                                  mask=mask[i],
