--- conflicted
+++ resolved
@@ -149,17 +149,12 @@
 
         # original data contains 'nan', 'inf' and '-inf' pixels
 
-<<<<<<< HEAD
         if config["DOWN_SAMPLE_IMAGE_MEAN"]:
             # Down-sampling the average image by a factor of two will
             # reduce the data processing time considerably, while the
             # azimuthal integration will not be affected.
             assembled_mean = np.nanmean(assembled[:, ::2, ::2], axis=0)
         else:
-=======
-        with warnings.catch_warnings():
-            warnings.simplefilter("ignore", category=RuntimeWarning)
->>>>>>> e3a667d5
             assembled_mean = np.nanmean(assembled, axis=0)
 
         # Convert 'nan' to '-inf' and it will later be converted to 0.
