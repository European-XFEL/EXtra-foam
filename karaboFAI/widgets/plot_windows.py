"""
Offline and online data analysis and visualization tool for azimuthal
integration of different data acquired with various detectors at
European XFEL.

Hold classes of various stand-alone windows.

Author: Jun Zhu <jun.zhu@xfel.eu>
Copyright (C) European X-Ray Free-Electron Laser Facility GmbH.
All rights reserved.
"""
import time

from collections import deque, OrderedDict

import numpy as np
from scipy import ndimage

import silx
from silx.gui.plot.MaskToolsWidget import MaskToolsWidget
from silx.gui.colors import Colormap as SilxColormap

from .pyqtgraph import (
    BarGraphItem, GraphicsLayoutWidget, ImageItem,
<<<<<<< HEAD
    LinearRegionItem, mkBrush, mkPen, QtCore, QtGui, ScatterPlotItem,
    RectROI,LineROI, LineSegmentROI
=======
    mkBrush, mkPen, QtCore, QtGui, ScatterPlotItem
>>>>>>> 4ab653a4
)
from .pyqtgraph import parametertree as ptree

from ..logger import logger
from ..config import config
from ..data_processing.proc_utils import (
    normalize_curve, slice_curve
)
from .misc_widgets import PenFactory, lookupTableFactory


class SingletonWindow:
    def __init__(self, instance_type):
        self.instance = None
        self.instance_type = instance_type

    def __call__(self, *args, **kwargs):
        if self.instance is None:
            self.instance = self.instance_type(*args, **kwargs)
        else:
            try:
                self.instance.updatePlots()
                self.instance.show()
            except AttributeError:
                pass
        return self.instance


class AbstractWindow(QtGui.QMainWindow):
    """Base class for various stand-alone windows.

    All the stand-alone windows should follow the interface defined
    in this abstract class.
    """
    def __init__(self, data, *, parent=None):
        """Initialization.

        :param Data4Visualization data: the data shared by widgets
            and windows.
        """
        super().__init__(parent=parent)
        self._data = data
        try:
            self.setWindowTitle(parent.title)
        except AttributeError:
            # for unit test where parent is None
            self.setWindowTitle("")

        self._cw = QtGui.QWidget()
        self.setCentralWidget(self._cw)

        self.show()

    def initUI(self):
        """Initialization of UI.

        This method should call 'initCtrlUI' and 'initPlotUI'.
        """
        pass

    def initCtrlUI(self):
        """Initialization of ctrl UI.

        Initialization of the ctrl UI should take place in this method.
        """
        pass

    def initPlotUI(self):
        """Initialization of plot UI.

        Initialization of the plot UI should take place in this method.
        """
        pass


class PlotWindow(AbstractWindow):
    """Base class for stand-alone windows."""

    available_modes = OrderedDict({
        "normal": "Laser-on/off pulses in the same train",
        "even/odd": "Laser-on/off pulses in even/odd train",
        "odd/even": "Laser-on/off pulses in odd/even train"
    })

    def __init__(self, *args, **kwargs):
        """Initialization."""
        super().__init__(*args, **kwargs)
        self.parent().registerPlotWidget(self)

        self._gl_widget = GraphicsLayoutWidget()
        self._ctrl_widget = None

        self._plot_items = []  # bookkeeping PlotItem objects
        self._image_items = []  # bookkeeping ImageItem objects

        # -------------------------------------------------------------
        # define parameter tree
        # -------------------------------------------------------------

        self._ptree = ptree.ParameterTree(showHeader=True)

        # parameters are grouped into 4 groups
        self._exp_params = ptree.Parameter.create(
            name='Experimental setups', type='group')
        self._pro_params = ptree.Parameter.create(
            name='Data processing parameters', type='group')
        self._vis_params = ptree.Parameter.create(
            name='Visualization options', type='group')
        self._act_params = ptree.Parameter.create(
            name='Actions', type='group')

        # -------------------------------------------------------------
        # define slots' behaviors
        # -------------------------------------------------------------

        # shared parameters are updated by signal-slot
        # Note: shared parameters should end with '_sp'
        self.mask_range_sp = None
        self.fom_range_sp = None
        self.normalization_range_sp = None
        self.ma_window_size_sp = None
        self.laser_mode_sp = None
        self.on_pulse_ids_sp = None
        self.off_pulse_ids_sp = None

        self.parent().mask_range_sgn.connect(self.onMaskRangeChanged)
        self.parent().on_off_pulse_ids_sgn.connect(self.onOffPulseIdChanged)
        self.parent().fom_range_sgn.connect(self.onFomRangeChanged)
        self.parent().normalization_range_sgn.connect(
            self.onNormalizationRangeChanged)
        self.parent().ma_window_size_sgn.connect(self.onMAWindowSizeChanged)

        # -------------------------------------------------------------
        # available Parameters (shared parameters and actions)
        # -------------------------------------------------------------

        self.mask_range_param = ptree.Parameter.create(
            name='Mask range', type='str', readonly=True
        )
        self.optical_laser_mode_param = ptree.Parameter.create(
            name='Optical laser mode', type='str', readonly=True
        )
        self.laser_on_pulse_ids_param = ptree.Parameter.create(
            name='Laser-on pulse ID(s)', type='str', readonly=True
        )
        self.laser_off_pulse_ids_param = ptree.Parameter.create(
            name='Laser-off pulse ID(s)', type='str', readonly=True
        )
        self.normalization_range_param = ptree.Parameter.create(
            name="Normalization range", type='str', readonly=True
        )
        self.fom_range_param = ptree.Parameter.create(
            name="FOM range", type='str', readonly=True
        )
        self.ma_window_size_param = ptree.Parameter.create(
            name='M.A. window size', type='int', readonly=True
        )
        self.reset_action_param = ptree.Parameter.create(
            name='Clear history', type='action'
        )
        self.reset_action_param.sigActivated.connect(self._reset)

        # this method inject parameters into the parameter tree
        self.updateParameterTree()

        # tell MainGUI to emit signals in order to update shared parameters
        self.parent().updateSharedParameters()

    def initUI(self):
        """Override."""
        self.initCtrlUI()
        self.initPlotUI()

        layout = QtGui.QHBoxLayout()
        if self._ctrl_widget is not None:
            layout.addWidget(self._ctrl_widget)
        layout.addWidget(self._gl_widget)
        self._cw.setLayout(layout)

    def updatePlots(self):
        """Update plots.

        This method is called by the main GUI.
        """
        raise NotImplementedError

    def clearPlots(self):
        """Clear plots.

        This method is called by the main GUI.
        """
        for item in self._plot_items:
            item.clear()
        for item in self._image_items:
            item.clear()

    @QtCore.pyqtSlot(str, list, list)
    def onOffPulseIdChanged(self, mode, on_pulse_ids, off_pulse_ids):
        self.laser_mode_sp = mode
        self.on_pulse_ids_sp = on_pulse_ids
        self.off_pulse_ids_sp = off_pulse_ids
        # then update the parameter tree
        try:
            self._exp_params.child('Optical laser mode').setValue(
                self.available_modes[mode])
            self._exp_params.child('Laser-on pulse ID(s)').setValue(
                ', '.join([str(x) for x in on_pulse_ids]))
            self._exp_params.child('Laser-off pulse ID(s)').setValue(
                ', '.join([str(x) for x in off_pulse_ids]))
        except KeyError:
            pass

    @QtCore.pyqtSlot(float, float)
    def onMaskRangeChanged(self, lb, ub):
        self.mask_range_sp = (lb, ub)
        # then update the parameter tree
        try:
            self._pro_params.child('Mask range').setValue(
                '{}, {}'.format(lb, ub))
        except KeyError:
            pass

    @QtCore.pyqtSlot(float, float)
    def onNormalizationRangeChanged(self, lb, ub):
        self.normalization_range_sp = (lb, ub)
        # then update the parameter tree
        try:
            self._pro_params.child('Normalization range').setValue(
                '{}, {}'.format(lb, ub))
        except KeyError:
            pass

    @QtCore.pyqtSlot(float, float)
    def onFomRangeChanged(self, lb, ub):
        self.fom_range_sp = (lb, ub)
        # then update the parameter tree
        try:
            self._pro_params.child('FOM range').setValue(
                '{}, {}'.format(lb, ub))
        except KeyError:
            pass

    @QtCore.pyqtSlot(int)
    def onMAWindowSizeChanged(self, value):
        self.ma_window_size_sp = value
        # then update the parameter tree
        try:
            self._pro_params.child('M.A. window size').setValue(str(value))
        except KeyError:
            pass

    def updateParameterTree(self):
        """Update the parameter tree.

        In this method, one should and only should have codes like

        self._exp_params.addChildren(...)
        self._pro_params.addChildren(...)
        self._vis_params.addChildren(...)
        self._act_params.addChildren(...)

        params = ptree.Parameter.create(name='params', type='group',
                                        children=[self._exp_params,
                                                  self._pro_params,
                                                  self._vis_params,
                                                  self._act_params])

        self._ptree.setParameters(params, showTop=False)

        Here '...' is a list of Parameter instances or dictionaries which
        can be used to instantiate Parameter instances.
        """
        pass

    def _reset(self):
        """Reset all internal states/histories."""
        pass

    def closeEvent(self, QCloseEvent):
        super().closeEvent(QCloseEvent)
        self.parent().unregisterPlotWidget(self)


class IndividualPulseWindow(PlotWindow):
    """IndividualPulseWindow class.

    A window which allows user to visualize the detector image and the
    azimuthal integration result of individual pulses. The azimuthal
    integration result is also compared with the average azimuthal
    integration of all the pulses. Visualization of the detector image
    is optional.
    """
    plot_w = 800
    plot_h = 280
    max_plots = 4

    def __init__(self, data, pulse_ids, *, parent=None, show_image=False):
        """Initialization."""
        super().__init__(data, parent=parent)

        self._pulse_ids = pulse_ids
        self._show_image = show_image

        self.initUI()
        self.updatePlots()

        logger.info("Open IndividualPulseWindow ({})".
                    format(", ".join(str(i) for i in pulse_ids)))

    def initPlotUI(self):
        """Override."""
        layout = self._gl_widget.ci.layout
        layout.setColumnStretchFactor(0, 1)
        if self._show_image:
            layout.setColumnStretchFactor(1, 3)
        w = self.plot_w - self.plot_h + self._show_image*(self.plot_h - 20)
        h = min(self.max_plots, len(self._pulse_ids))*self.plot_h
        self._gl_widget.setFixedSize(w, h)

        count = 0
        for pulse_id in self._pulse_ids:
            count += 1
            if count > self.max_plots:
                break
            if self._show_image is True:
                img = ImageItem(border='w')
                img.setLookupTable(lookupTableFactory[config["COLOR_MAP"]])
                self._image_items.append(img)

                vb = self._gl_widget.addViewBox(lockAspect=True)
                vb.addItem(img)

                line = self._gl_widget.addPlot()
            else:
                line = self._gl_widget.addPlot()

            line.setTitle("Pulse ID {:04d}".format(pulse_id))
            line.setLabel('left', "Scattering signal (arb. u.)")
            if pulse_id == self._pulse_ids[-1]:
                # all plots share one x label
                line.setLabel('bottom', "Momentum transfer (1/A)")
            else:
                line.setLabel('bottom', '')

            self._plot_items.append(line)
            self._gl_widget.nextRow()

    def updatePlots(self):
        """Override."""
        data = self._data.get()
        if data.empty():
            return

        for i, pulse_id in enumerate(self._pulse_ids):
            if pulse_id >= data.intensity.shape[0]:
                logger.error("Pulse ID {} out of range (0 - {})!".
                             format(pulse_id, data.intensity.shape[0] - 1))
                continue

            p = self._plot_items[i]
            if i == 0:
                p.addLegend(offset=(-40, 20))

            if data is not None:
                p.plot(data.momentum, data.intensity[pulse_id],
                       name="origin",
                       pen=PenFactory.purple)

                p.plot(data.momentum, data.intensity_mean,
                       name="mean",
                       pen=PenFactory.green)

                p.plot(data.momentum,
                       data.intensity[pulse_id] - data.intensity_mean,
                       name="difference",
                       pen=PenFactory.yellow)

            if data is not None and self._show_image is True:
                # in-place operation is faster
                np.clip(data.image[pulse_id],
                        self.mask_range_sp[0],
                        self.mask_range_sp[1],
                        data.image[pulse_id])
                self._image_items[i].setImage(
                    np.flip(data.image[pulse_id], axis=0))


class LaserOnOffWindow(PlotWindow):
    """LaserOnOffWindow class.

    A window which visualizes the moving average of the average of the
    azimuthal integration of all laser-on and laser-off pulses, as well
    as their difference, in the upper plot. It also visualize the
    evolution of the figure of merit (FOM), which is integration of the
    absolute difference between the moving average of the laser-on and
    laser-off results, for each pair of laser-on and laser-off trains,
    in the lower plot.
    """
    plot_w = 800
    plot_h = 450

    def __init__(self, data, *, parent=None):
        """Initialization."""
        super().__init__(data, parent=parent)

        # -------------------------------------------------------------
        # volatile parameters
        # -------------------------------------------------------------
        self._on_train_received = False
        self._off_train_received = False

        # if an on-pulse is followed by an on-pulse, drop the previous one
        self._drop_last_on_pulse = False

        # moving average
        self._on_pulses_ma = None
        self._off_pulses_ma = None
        # The histories of on/off pulses by train, which are used in
        # calculating moving average (MA)
        self._on_pulses_hist = deque()
        self._off_pulses_hist = deque()

        # The history of integrated difference (FOM) between on and off pulses
        self._fom_hist_train_id = []
        self._fom_hist = []

        self.initUI()
        self.updatePlots()

        logger.info("Open LaserOnOffWindow")

    def initPlotUI(self):
        """Override."""
        self._gl_widget.setFixedSize(self.plot_w, 2*self.plot_h)

        p1 = self._gl_widget.addPlot()
        self._plot_items.append(p1)
        p1.setLabel('left', "Scattering signal (arb. u.)")
        p1.setLabel('bottom', "Momentum transfer (1/A)")
        p1.setTitle(' ')

        self._gl_widget.nextRow()

        p2 = self._gl_widget.addPlot()
        self._plot_items.append(p2)
        p2.setLabel('left', "Integrated difference (arb.)")
        p2.setLabel('bottom', "Train ID")
        p2.setTitle(' ')

    def initCtrlUI(self):
        """Override."""
        self._ctrl_widget = QtGui.QWidget()
        self._ctrl_widget.setMinimumWidth(500)
        layout = QtGui.QVBoxLayout()
        layout.addWidget(self._ptree)
        self._ctrl_widget.setLayout(layout)

    def updateParameterTree(self):
        """Override."""
        self._exp_params.addChildren([
            self.optical_laser_mode_param,
            self.laser_on_pulse_ids_param,
            self.laser_off_pulse_ids_param
        ])

        self._pro_params.addChildren([
            self.normalization_range_param,
            self.fom_range_param,
            self.ma_window_size_param
        ])

        self._vis_params.addChildren([
            {'name': 'Difference scale', 'type': 'int', 'value': 20}
        ])

        self._act_params.addChildren([
            self.reset_action_param
        ])

        params = ptree.Parameter.create(name='params', type='group',
                                        children=[self._exp_params,
                                                  self._pro_params,
                                                  self._vis_params,
                                                  self._act_params])

        self._ptree.setParameters(params, showTop=False)

    def _update(self, data):
        """Process incoming data and update history.

        :return: (normalized moving average for on-pulses,
                  normalized moving average for off-pulses)
        :rtype: (1D numpy.ndarray / None, 1D numpy.ndarray / None)
        """
        available_modes = list(self.available_modes.keys())
        if self.laser_mode_sp == available_modes[0]:
            # compare laser-on/off pulses in the same train
            self._on_train_received = True
            self._off_train_received = True
        else:
            # compare laser-on/off pulses in different trains

            if self.laser_mode_sp == available_modes[1]:
                flag = 0  # on-train has even train ID
            elif self.laser_mode_sp == available_modes[2]:
                flag = 1  # on-train has odd train ID
            else:
                raise ValueError("Unknown laser mode!")

            # Off-train will only be acknowledged when an on-train
            # was received! This ensures that in the visualization
            # it always shows the on-train plot alone first, which
            # is followed by a combined plots if the next train is
            # an off-train pulse.
            if self._on_train_received:
                if data.tid % 2 == 1 ^ flag:
                    # an on-pulse is followed by an off-pulse
                    self._off_train_received = True
                else:
                    # an on-pulse is followed by an on-pulse
                    self._drop_last_on_pulse = True
            else:
                # an off-pulse is followed by an on-pulse
                if data.tid % 2 == flag:
                    self._on_train_received = True

        # update and plot

        momentum = data.momentum
        normalized_on_pulse = None
        normalized_off_pulse = None

        if self._on_train_received:
            # update on-pulse

            if self.laser_mode_sp == available_modes[0] or \
                    not self._off_train_received:

                this_on_pulses = data.intensity[self.on_pulse_ids_sp].mean(axis=0)
                if self._drop_last_on_pulse:
                    length = len(self._on_pulses_hist)
                    self._on_pulses_ma += \
                        (this_on_pulses - self._on_pulses_hist.pop()) / length
                    self._drop_last_on_pulse = False
                else:
                    if self._on_pulses_ma is None:
                        self._on_pulses_ma = np.copy(this_on_pulses)
                    elif len(self._on_pulses_hist) < self.ma_window_size_sp:
                        self._on_pulses_ma += \
                                (this_on_pulses - self._on_pulses_ma) \
                                / (len(self._on_pulses_hist) + 1)
                    elif len(self._on_pulses_hist) == self.ma_window_size_sp:
                        self._on_pulses_ma += \
                            (this_on_pulses - self._on_pulses_hist.popleft()) \
                            / self.ma_window_size_sp
                    else:
                        raise ValueError  # should never reach here

                self._on_pulses_hist.append(this_on_pulses)

            normalized_on_pulse = normalize_curve(
                self._on_pulses_ma, momentum, *self.normalization_range_sp)

        if self._off_train_received:
            # update off-pulse

            this_off_pulses = data.intensity[self.off_pulse_ids_sp].mean(axis=0)
            self._off_pulses_hist.append(this_off_pulses)

            if self._off_pulses_ma is None:
                self._off_pulses_ma = np.copy(this_off_pulses)
            elif len(self._off_pulses_hist) <= self.ma_window_size_sp:
                self._off_pulses_ma += \
                        (this_off_pulses - self._off_pulses_ma) \
                        / len(self._off_pulses_hist)
            elif len(self._off_pulses_hist) == self.ma_window_size_sp + 1:
                self._off_pulses_ma += \
                    (this_off_pulses - self._off_pulses_hist.popleft()) \
                    / self.ma_window_size_sp
            else:
                raise ValueError  # should never reach here

            normalized_off_pulse = normalize_curve(
                self._off_pulses_ma, momentum, *self.normalization_range_sp)

            diff = normalized_on_pulse - normalized_off_pulse

            # calculate figure-of-merit (FOM) and update history
            fom = slice_curve(diff, momentum, *self.fom_range_sp)[0]
            self._fom_hist.append(np.sum(np.abs(fom)))
            # always append the off-pulse id
            self._fom_hist_train_id.append(data.tid)

            # an extra check
            if len(self._on_pulses_hist) != len(self._off_pulses_hist):
                raise ValueError("Length of on-pulse history {} != length "
                                 "of off-pulse history {}".
                                 format(len(self._on_pulses_hist),
                                        len(self._off_pulses_hist)))

            # reset flags
            self._on_train_received = False
            self._off_train_received = False

        return normalized_on_pulse, normalized_off_pulse

    def updatePlots(self):
        """Override."""
        data = self._data.get()
        if data.empty():
            return

        if max(self.on_pulse_ids_sp) > data.intensity.shape[0]:
            logger.error("On-pulse ID {} out of range (0 - {})".
                         format(max(self.on_pulse_ids_sp),
                                data.intensity.shape[0] - 1))
            return

        if max(self.off_pulse_ids_sp) > data.intensity.shape[0]:
            logger.error("Off-pulse ID {} out of range (0 - {})".
                         format(max(self.off_pulse_ids_sp),
                                data.intensity.shape[0] - 1))
            return

        normalized_on_pulse, normalized_off_pulse = self._update(data)

        momentum = data.momentum

        # upper plot
        p = self._plot_items[0]

        p.addLegend(offset=(-60, 20))

        p.setTitle("Train ID: {}".format(data.tid))
        if normalized_on_pulse is not None:
            # plot on-pulse
            p.plot(momentum, normalized_on_pulse,
                   name="On", pen=PenFactory.purple)

        if normalized_off_pulse is not None:
            assert normalized_on_pulse is not None

            # plot off-pulse
            p.plot(momentum, normalized_off_pulse,
                   name="Off", pen=PenFactory.green)

            # plot difference between on-/off- pulses
            diff_scale = self._vis_params.child('Difference scale').value()
            p.plot(momentum,
                   diff_scale * (normalized_on_pulse - normalized_off_pulse),
                   name="difference", pen=PenFactory.yellow)

        # lower plot
        p = self._plot_items[1]
        p.clear()

        s = ScatterPlotItem(size=20,
                            pen=mkPen(None),
                            brush=mkBrush(120, 255, 255, 255))
        s.addPoints([{'pos': (i, v), 'data': 1} for i, v in
                     zip(self._fom_hist_train_id, self._fom_hist)])

        p.addItem(s)
        p.plot(self._fom_hist_train_id, self._fom_hist,
               pen=PenFactory.yellow)

    def clearPlots(self):
        """Override.

        The lower plot should be untouched when the new data cannot be
        used to update the history of FOM.
        """
        self._plot_items[0].clear()

    def _reset(self):
        """Override."""
        for p in self._plot_items:
            p.clear()

        self._on_train_received = False
        self._off_train_received = False
        self._drop_last_on_pulse = False
        self._on_pulses_ma = None
        self._off_pulses_ma = None
        self._on_pulses_hist.clear()
        self._off_pulses_hist.clear()
        self._fom_hist.clear()
        self._fom_hist_train_id.clear()


class BraggSpotsWindow(PlotWindow):

    modes = OrderedDict({
        "normal": "Laser-on/off pulses in the same train",
        "even/odd": "Laser-on/off pulses in even/odd train",
        "odd/even": "Laser-on/off pulses in odd/even train"
    })
    instructions = \
        ("Green ROI: Place it around Bragg peak.\n\n"
         "White ROI: Place it around Background.\n\n"
         "Scale the Green ROI using handle on top right corner.\n\n"
         "To analyse the profile of image check the Profile "
         "analysis box and then click on the image on top-left corner."
         )

    def __init__(self,
                 data,
                 on_pulse_ids,
                 off_pulse_ids,
                 laser_mode,
                 mask_range,
                 *,
                 parent=None,
                 ma_window_size=9999
                 ):
        """Initialization."""
        super().__init__(data, parent=parent)

        self._ptree = ptree.ParameterTree(showHeader=True)
        params = [
            {'name': 'Experimental setups', 'type': 'group',
             'children': [
                 {'name': 'Optical laser mode', 'type': 'str', 'readonly': True,
                  'value': self.modes[laser_mode]},
                 {'name': 'Laser-on pulse ID(s)', 'type': 'str', 'readonly': True,
                     'value': ', '.join([str(x) for x in on_pulse_ids])},
                 {'name': 'Laser-off pulse ID(s)', 'type': 'str', 'readonly': True,
                     'value': ', '.join([str(x) for x in off_pulse_ids])}]},
            {'name': 'Data processing parameters', 'type': 'group',
             'children': [
                 {'name': 'M.A. window size', 'type': 'int', 'readonly': True,
                  'value': ma_window_size}]},

            {'name': 'Analysis options', 'type': 'group',
             'children': [
                 {'name': 'Profile Analysis', 'type': 'bool', 'value': False},
                 {'name': 'Normalized Intensity Plot',
                     'type': 'bool', 'value': False}
             ]},
            {'name': 'Actions', 'type': 'group',
             'children': [
                 {'name': 'Clear history', 'type': 'action'}]},

            {'name': 'General', 'type': 'group',
             'children': [
                 {'name': 'Instructions', 'type': 'text', 'readonly': True,
                  'value': self.instructions}]
             },
        ]
        p = ptree.Parameter.create(
            name='params', type='group', children=params)
        self._ptree.setParameters(p, showTop=False)
        self._vis_setups = p.param('Analysis options')
        p.param('Actions', 'Clear history').sigActivated.connect(self._reset)
        # Profile check button needed to avoid clash while moving
        # brad and background region of interests. Click based.
        p.param('Analysis options', 'Profile Analysis').sigStateChanged.connect(
            self._profile)
        p.param('Analysis options', 
                'Normalized Intensity Plot').sigStateChanged.connect(self._intensity)

        self.setGeometry(100, 100, 1600, 1000)

        self._on_pulse_ids = on_pulse_ids
        self._off_pulse_ids = off_pulse_ids
        self._laser_mode = laser_mode
        self._mask_range = mask_range
        self._ma_window_size = ma_window_size

        self._rois = []  # bookeeping Region of interests.
        self._hist_train_on_id = []
        self._hist_train_off_id = []
        self._hist_com_on = []
        self._hist_com_off = []

        self._profile_plot_items = []
        self._profile_line_rois = []

        self._on_train_received = False
        self._off_train_received = False

        self._drop_last_on_pulse = False

        self._on_pulses_ma = None
        self._off_pulses_ma = None

        self._on_pulses_hist = deque()
        self._off_pulses_hist = deque()

        self.initUI()
        self.updatePlots()

        logger.info("Open COM Analysis Window")

    def initCtrlUI(self):
        """Override"""
        self._ctrl_widget = QtGui.QWidget()
        self._ctrl_widget.setMaximumWidth(400)
        layout = QtGui.QVBoxLayout()
        layout.addWidget(self._ptree)
        self._ctrl_widget.setLayout(layout)

    def initPlotUI(self):

        img = ImageItem(border='w')
        img.setLookupTable(lookupTableFactory[config['COLOR_MAP']])
        self._image_items.append(img)
        self._main_vb = self._gl_widget.addPlot(
            row=0, col=0, rowspan=2, colspan=2, 
            lockAspect=True, enableMouse=False)
        self._main_vb.addItem(img)

        data = self._data.get()
        if data.empty():
            # Define First Region of interests.Around Brag Data
            roi = RectROI([config['CENTER_X'], config['CENTER_Y']], [50, 50], 
                          pen=mkPen((0, 255, 0), width=2))
            self._rois.append(roi)
            # Define Second Region of interests.Around Background
            roi = RectROI([config['CENTER_X']-100, config['CENTER_Y']-100], 
                          [50, 50], pen=mkPen((255, 255, 255), width=2))
            self._rois.append(roi)
        else:
            centre_x, centre_y = data.image_mean.shape
            # Define First Region of interests.Around Brag Data
            # Max Bounds for region of interest defined
            roi = RectROI([int(centre_x/2), int(centre_y/2)], [50, 50], 
                           maxBounds=QtCore.QRectF(0, 0, centre_y, centre_x), 
                           pen=mkPen((0, 255, 0), width=2))
            self._rois.append(roi)
            # Define Second Region of interests.Around Background
            roi = RectROI([int(centre_x/2)-100, int(centre_y/2)-100],[50, 50], 
                          maxBounds=QtCore.QRectF(0, 0, centre_y, centre_x),
                          pen=mkPen((255, 255, 255), width=2))
            self._rois.append(roi)

        for roi in self._rois:
            self._main_vb.addItem(roi)

        [self._rois[1].removeHandle(handle)
         for handle in self._rois[1].getHandles()]

        # View Boxes vb1 and vb2 in lower left panels for images in selected ROIs
        vb1 = self._gl_widget.addViewBox(row=2, col=0, rowspan=2, colspan=1,  
                                         lockAspect=True, enableMouse=False)
        img1 = ImageItem()
        img1.setLookupTable(lookupTableFactory[config['COLOR_MAP']])
        vb1.addItem(img1)
        self._image_items.append(img1)

        vb2 = self._gl_widget.addViewBox(row=2, col=1, rowspan=2, colspan=1, 
                                         lockAspect=True, enableMouse=False)
        img2 = ImageItem(border='w')
        img2.setLookupTable(lookupTableFactory[config['COLOR_MAP']])
        vb2.addItem(img2)
        self._image_items.append(img2)

        self._gl_widget.ci.layout.setColumnStretchFactor(2, 2)
        # Plot regions for COM moving averages and history over different trains
        labelsize = {'font-size':'100pt'}
        p = self._gl_widget.addPlot(
            row=0, col=2, rowspan=1, colspan=2, lockAspect=True)
        self._plot_items.append(p)
        p.setLabel('left',  "<span style='text-decoration: overline'>R</span>\
            <sub>x</sub>")

        p = self._gl_widget.addPlot(
            row=1, col=2, rowspan=1, colspan=2, lockAspect=True)
        self._plot_items.append(p)
        p.setLabel('left', "<span style='text-decoration: overline'>R</span>\
            <sub>y</sub>")
        p.setLabel('bottom', "Pulse ids")

        p = self._gl_widget.addPlot(
            row=2, col=2, rowspan=1, colspan=2, lockAspect=True)
        self._plot_items.append(p)
        p.setLabel('left', '&lt;<span style="text-decoration:\
            overline">R</span><sub>x</sub>&gt;<sub>pulse-avg</sub>')
        p.setTitle(' ')

        p = self._gl_widget.addPlot(
            row=3, col=2, rowspan=1, colspan=2, lockAspect=True)
        self._plot_items.append(p)
        p.setLabel('left',  "&lt;<span style='text-decoration:\
            overline'>R</span><sub>y</sub>&gt;<sub>pulse-avg</sub>")
        p.setLabel('bottom', "Train ID")
        p.setTitle(' ')

    def _update(self, data):

        # Same logic as LaserOnOffWindow.
        available_modes = list(self.modes.keys())
        if self._laser_mode == available_modes[0]:
            self._on_train_received = True
            self._off_train_received = True
        else:

            if self._laser_mode == available_modes[1]:
                flag = 0
            elif self._laser_mode == available_modes[2]:
                flag = 1
            else:
                raise ValueError("Unknown laser mode!")

            if self._on_train_received:
                if data.tid % 2 == 1 ^ flag:
                    self._off_train_received = True
                else:
                    self._drop_last_on_pulse = True
            else:
                if data.tid % 2 == flag:
                    self._on_train_received = True

        # slices dictionary is used to store array region selected by 
        # two ROIs around brag data and background
        keys = ['brag_data', 'background_data']
        slices = dict.fromkeys(keys)

        com_on = None
        com_off = None
        if self._on_train_received:

            if self._laser_mode == available_modes[0] or \
                    not self._off_train_received:

                this_on_pulses = []
                # Collects centre of mass for each pulse in 
                # this_on_pulses list
                for pid in self._on_pulse_ids:

                    index = 0
                    for key in slices.keys():
                        # slices of regions selected by two ROIs.
                        # One around brag spot and one around background
                        # key : brag_data stores array region around 
                        #       brag spot ROI
                        # key : background_data stores array region 
                        #       around background ROI

                        slices[key] = self._rois[index].getArrayRegion(
                            data.image[pid], self._image_items[0])
                        index += 1
                        (slices[key])[np.isnan(slices[key])] = - \
                            np.inf  # convert nan to -inf
                        np.clip(slices[key],self._mask_range[0], 
                                self._mask_range[1], out=slices[key])
                        # clip to restrict between mask values 0-2500

                    # background subtraction from Brag_data. 
                    # Resulting image to be used for COM evaluation.
                    mass_from_data = slices['brag_data'] - \
                        slices['background_data']
                    np.clip(mass_from_data, self._mask_range[0], 
                            self._mask_range[1], out=mass_from_data)
                    # normalization = \sum ROI_background
                    # Ńormalized intensity: 
                    # \sum (ROI_brag - ROI_background)/ normalization
                    intensity = np.sum(
                        mass_from_data/np.sum(slices['background_data']))
                    # Centre of mass
                    mass = ndimage.measurements.center_of_mass(mass_from_data)

                    this_on_pulses.append(np.append(np.array(mass), intensity))

                this_on_pulses = np.array(this_on_pulses)
                # Same logic as LaserOnOffWindow. Running averages over 
                # trains.
                if self._drop_last_on_pulse:
                    length = len(self._on_pulses_hist)
                    self._on_pulses_ma += \
                        (this_on_pulses - self._on_pulses_hist.pop()) / length
                    self._drop_last_on_pulse = False
                else:
                    if self._on_pulses_ma is None:
                        self._on_pulses_ma = np.copy(this_on_pulses)
                    elif len(self._on_pulses_hist) < self._ma_window_size:
                        self._on_pulses_ma += \
                            (this_on_pulses - self._on_pulses_ma) \
                            / (len(self._on_pulses_hist) + 1)
                    elif len(self._on_pulses_hist) == self._ma_window_size:
                        self._on_pulses_ma += \
                            (this_on_pulses - self._on_pulses_hist.popleft()) \
                            / self._ma_window_size
                    else:
                        raise ValueError

                self._on_pulses_hist.append(this_on_pulses)

            com_on = self._on_pulses_ma

            # This part at the moment makes no physical sense. Atleast to me.
            # To be discussed with Dmitry. I added it here for some kind of
            # history book keeping
            self._hist_train_on_id.append(data.tid)
            self._hist_com_on.append(np.mean(np.array(com_on), axis=0))

        if self._off_train_received:

            this_off_pulses = []
            for pid in self._off_pulse_ids:

                index = 0
                for key in slices.keys():
                    # slices of regions selected by two ROIs.
                    # One around brag spot and one around background
                    # key : brag_data stores array region around brag 
                    #       spot ROI
                    # key : background stores array region around 
                    #       background ROI
                    slices[key] = self._rois[index].getArrayRegion(
                        data.image[pid], self._image_items[0])
                    index += 1
                    (slices[key])[np.isnan(slices[key])] = - \
                        np.inf  # convert nan to -inf
                    np.clip(slices[key], self._mask_range[0], 
                            self._mask_range[1], out=slices[key])
                    # clip to restrict between mask values 0-2500

                # background subtraction from Brag_data. Resulting image
                # to be used for COM evaluation.
                mass_from_data = slices['brag_data'] - \
                    slices['background_data']

                np.clip(mass_from_data, self._mask_range[0],
                        self._mask_range[1], out=mass_from_data)
                # normalization = \sum ROI_background
                # Ńormalized intensity:
                # \sum (ROI_brag - ROI_background)/ normalization
                intensity = np.sum(
                    mass_from_data/np.sum(slices['background_data']))
                # Centre of mass
                mass = ndimage.measurements.center_of_mass(mass_from_data)

                this_off_pulses.append(np.append(np.array(mass), intensity))

            this_off_pulses = np.array(this_off_pulses)
            self._off_pulses_hist.append(this_off_pulses)
            # Same logic as LaserOnOffWindow. Running averages over 
            # trains.
            if self._off_pulses_ma is None:
                self._off_pulses_ma = np.copy(this_off_pulses)
            elif len(self._off_pulses_hist) <= self._ma_window_size:
                self._off_pulses_ma += \
                    (this_off_pulses - self._off_pulses_ma) \
                    / len(self._off_pulses_hist)
            elif len(self._off_pulses_hist) == self._ma_window_size + 1:
                self._off_pulses_ma += \
                    (this_off_pulses - self._off_pulses_hist.popleft()) \
                    / self._ma_window_size
            else:
                raise ValueError

            com_off = self._off_pulses_ma

            # This part at the moment makes no physical sense. Atleast to me.
            # To be discussed with Dmitry. I added it here for some kind of
            # history book keeping
            self._hist_train_off_id.append(data.tid)
            self._hist_com_off.append(np.mean(np.array(com_off), axis=0))

            self._on_train_received = False
            self._off_train_received = False

        return com_on, com_off

    def updatePlots(self):
        data = self._data.get()
        if data.empty():
            return
        self._main_vb.setMouseEnabled(x=False, y=False)
        self._image_items[0].setImage(np.flip(data.image_mean, axis=0),
                                      autoLevels=False, 
                                      levels=(0, data.image_mean.max()))
        # Size of two region of interests should stay same.
        # Important when Backgorund has to be subtracted from Brag data
        # TOFIX: Size of ROI should not be independent
        size_brag = (self._rois[0]).size()
        self._rois[1].setSize(size_brag)

        # Profile analysis (Histogram) along a line
        # Horizontal and vertical line region of interests
        # Histograms along these lines plotted in the bottom panel
        if self._vis_setups.param('Profile Analysis').value():

            if len(self._profile_line_rois) > 0:
                for line in self._profile_line_rois:
                    index = self._profile_line_rois.index(line)

                    slice_hist = line.getArrayRegion(
                        data.image_mean, self._image_items[0])
                    y, x = np.histogram(slice_hist, bins=np.linspace(
                        slice_hist.min(), slice_hist.max(), 50))
                    self._profile_plot_items[index].plot(x, y, stepMode=True, 
                                                         fillLevel=0, 
                                                         brush=(255, 0, 255, 150))

        # Plot average image around two region of interests.
        # Selected Brag region and Background
        for roi in self._rois:
            index = self._rois.index(roi)
            self._image_items[index+1].setImage(roi.getArrayRegion(
                np.flip(data.image_mean, axis=0), 
                self._image_items[0]), levels=(0, data.image_mean.max()))
        # com_on and com_off are of shape (num_pulses,3)
        # contains (pulse_index, com_x, com_y, normalized intensity)
        t0 = time.perf_counter()
        
        com_on, com_off = self._update(data)

        logger.debug("Time for centre of mass evaluation: {:.1f} ms\n"
                     .format(1000 * (time.perf_counter() - t0)))
        # If Normalized intensity plot Checkbox is not checked then
        # just plot COM X and Y as a function of pulseIds
        if not self._vis_setups.param('Normalized Intensity Plot').value():
            for p in self._plot_items[:-2]:
                index = self._plot_items.index(p)
                p.addLegend()
                if index == 0:
                    p.setTitle(' TrainId :: {}'.format(data.tid))
                if com_on is not None:
                    p.plot(self._on_pulse_ids, com_on[:, index], name='On',
                           pen=PenFactory.green, symbol='o', 
                           symbolBrush=mkBrush(0, 255, 0, 255))
                if com_off is not None:
                    p.plot(self._off_pulse_ids, com_off[:, index], name="Off",
                           pen=PenFactory.purple, symbol='o', 
                           symbolBrush=mkBrush(255, 0, 255, 255))
        # Else plot Normalized intensity.
        else:
            p = self._plot_items[0]
            p.setTitle(' TrainId :: {}'.format(data.tid))
            if com_on is not None:
                p.plot(self._on_pulse_ids, com_on[:, -1], name='On',
                       pen=PenFactory.green, symbol='o', 
                       symbolBrush=mkBrush(0, 255, 0, 255))
            if com_off is not None:
                p.plot(self._off_pulse_ids, com_off[:, -1], name="Off",
                       pen=PenFactory.purple, symbol='o', 
                       symbolBrush=mkBrush(255, 0, 255, 255))

        idx = 0
        for p in self._plot_items[-2:]:
            p.clear()
            if self._hist_com_off:
                s = ScatterPlotItem(size=10,
                                    pen=mkPen(None),
                                    brush=mkBrush(120, 255, 255, 255))
                s.addPoints([{'pos': (i, v), 'data': 1} for i, v in
                             zip(self._hist_train_off_id,
                                 np.array(self._hist_com_off)[:, idx])])

                p.addItem(s)
                p.plot(self._hist_train_off_id, 
                       np.array(self._hist_com_off)[:, idx],
                       pen=PenFactory.purple, name='Off')
            if self._hist_com_on:
                s = ScatterPlotItem(size=10,
                                    pen=mkPen(None),
                                    brush=mkBrush(240, 255, 255, 255))
                s.addPoints([{'pos': (i, v), 'data': 1} for i, v in
                             zip(self._hist_train_on_id,
                                 np.array(self._hist_com_on)[:, idx])])

                p.addItem(s)

                p.plot(self._hist_train_on_id,
                       np.array(self._hist_com_on)[:, idx],
                       pen=PenFactory.green, name='On')
                p.addLegend()
            idx += 1

    # Profile state change triggers this function
    # If profile is checked, adds bottom panels to plot histograms.
    def _profile(self):
        if self._vis_setups.param('Profile Analysis').value():

            self._gl_widget.ci.layout.setRowStretchFactor(0, 2)
            self._gl_widget.ci.layout.setRowStretchFactor(1, 2)
            profile_plot = self._gl_widget.addPlot(
                row=4, col=0, rowspan=3, colspan=2)

            self._profile_plot_items.append(profile_plot)
            profile_plot = self._gl_widget.addPlot(
                row=4, col=2, rowspan=3, colspan=2)
            self._gl_widget.ci.layout.setRowStretchFactor(4, 2)

            self._profile_plot_items.append(profile_plot)

            self._image_items[0].mouseClickEvent = self._click

        else:
            self._gl_widget.ci.layout.setRowStretchFactor(0, 1)
            self._gl_widget.ci.layout.setRowStretchFactor(1, 1)

            if len(self._profile_plot_items) > 0:
                for item in self._profile_plot_items:
                    self._gl_widget.removeItem(item)
                self._profile_plot_items.clear()
            if len(self._profile_line_rois) > 0:
                for line in self._profile_line_rois:
                    self._main_vb.removeItem(line)
                self._profile_line_rois.clear()

    # Mouse click on image in top left panel creates two line
    # region of interests. One horizontal and one vertical.
    def _click(self, event):
        data = self._data.get()
        if data.empty():
            return

        event.accept()

        pos = event.pos()
        x = int(pos.x())
        y = int(pos.y())
        x_pos, y_pos = data.image_mean.shape

        if len(self._profile_line_rois) > 0:
            for line in self._profile_line_rois:
                self._main_vb.removeItem(line)
            self._profile_line_rois.clear()

        line_roi = LineSegmentROI(
            [[0, y], [y_pos, y]], 
            pen=mkPen((255, 255, 255), width=3), movable=False)
        self._profile_line_rois.append(line_roi)

        line_roi = LineSegmentROI(
            [[x, 0], [x, x_pos]], 
            pen=mkPen((255, 255, 255), width=3), movable=False)
        self._profile_line_rois.append(line_roi)
        for line in self._profile_line_rois:
            self._main_vb.addItem(line)

        if self._vis_setups.param('Profile Analysis').value():
            for line in self._profile_line_rois:
                index = self._profile_line_rois.index(line)
                self._profile_plot_items[index].clear()

                slice_hist = line.getArrayRegion(
                    data.image_mean, self._image_items[0])
                y, x = np.histogram(slice_hist, bins=np.linspace(
                    slice_hist.min(), slice_hist.max(), 50))
                self._profile_plot_items[index].plot(
                    x, y, stepMode=True, fillLevel=0, 
                    brush=(255, 0, 255, 150))

    # Normalized intensity plot. When state changes in the checkbox
    # it removes Centre of Mass X and Y plots and replace it with
    # intensity plot.

    def _intensity(self):
        if self._vis_setups.param('Normalized Intensity Plot').value():
            for plot in self._plot_items[:-2]:
                self._gl_widget.removeItem(plot)
                self._plot_items.remove(plot)

            p = self._gl_widget.addPlot(
                row=0, col=2, rowspan=2, colspan=2, lockAspect=True)
            self._plot_items.insert(0, p)
            p.setLabel('left', "Intensity")
            p.setLabel('bottom', "Pulse ids")
        else:
            for plot in self._plot_items[:-2]:
                self._gl_widget.removeItem(plot)
                self._plot_items.remove(plot)

            p = self._gl_widget.addPlot(
                row=0, col=2, rowspan=1, colspan=2, lockAspect=True)
            self._plot_items.insert(0, p)
            p.setLabel('left',"<span style='text-decoration: overline'>R</span>\
            <sub>x</sub>")

            p = self._gl_widget.addPlot(
                row=1, col=2, rowspan=1, colspan=2, lockAspect=True)
            self._plot_items.insert(1, p)
            p.setLabel('left',"<span style='text-decoration: overline'>R</span>\
            <sub>x</sub>")
            p.setLabel('bottom', "Pulse ids")

    def clearPlots(self):
        """Override."""
        for item in self._image_items:
            item.clear()
        for plot in self._plot_items[:-2]:
            plot.clear()
        if len(self._profile_plot_items) > 0:
            for plot in self._profile_plot_items:
                plot.clear()

    def _reset(self):
        for plot in self._plot_items[-2:]:
            plot.clear()

        self._on_train_received = False
        self._off_train_received = False
        self._drop_last_on_pulse = False
        self._on_pulses_ma = None
        self._off_pulses_ma = None
        self._on_pulses_hist.clear()
        self._off_pulses_hist.clear()
        # TODO: Fix hostory
        self._hist_com_on.clear()
        self._hist_com_off.clear()
        self._hist_train_on_id.clear()
        self._hist_train_off_id.clear()


@SingletonWindow
class SampleDegradationMonitor(PlotWindow):
    """SampleDegradationMonitor class.

    A window which allows users to monitor the degradation of the sample
    within a train.
    """
    plot_w = 800
    plot_h = 450

    def __init__(self, data, *, parent=None):
        """Initialization."""
        super().__init__(data, parent=parent)

        self.initUI()
        self.updatePlots()

        logger.info("Open SampleDegradationMonitor")

    def initPlotUI(self):
        """Override."""
        self._gl_widget.setFixedSize(self.plot_w, self.plot_h)

        self._gl_widget.nextRow()

        p = self._gl_widget.addPlot()
        self._plot_items.append(p)
        p.setLabel('left', "Integrated difference (arb.)")
        p.setLabel('bottom', "Pulse ID")
        p.setTitle(' ')

    def initCtrlUI(self):
        """Override."""
        self._ctrl_widget = QtGui.QWidget()
        self._ctrl_widget.setMinimumWidth(250)
        layout = QtGui.QVBoxLayout()
        layout.addWidget(self._ptree)
        self._ctrl_widget.setLayout(layout)

    def updatePlots(self):
        """Override."""
        data = self._data.get()
        if data.empty():
            return

        momentum = data.momentum

        # normalize azimuthal integration curves for each pulse
        normalized_pulse_intensities = []
        for pulse_intensity in data.intensity:
            normalized = normalize_curve(
                pulse_intensity, momentum, *self.normalization_range_sp)
            normalized_pulse_intensities.append(normalized)

        # calculate the different between each pulse and the first one
        diffs = [p - normalized_pulse_intensities[0]
                 for p in normalized_pulse_intensities]

        # calculate the FOM for each pulse
        foms = []
        for diff in diffs:
            fom = slice_curve(diff, momentum, *self.fom_range_sp)[0]
            foms.append(np.sum(np.abs(fom)))

        bar = BarGraphItem(x=range(len(foms)), height=foms, width=0.6, brush='b')

        p = self._plot_items[0]
        p.addItem(bar)
        p.setTitle("Train ID: {}".format(data.tid))
        p.plot()

<<<<<<< HEAD
=======
    def updateParameterTree(self):
        """Override."""
        self._pro_params.addChildren([
            self.normalization_range_param,
            self.fom_range_param,
        ])

        params = ptree.Parameter.create(name='params', type='group',
                                        children=[self._pro_params])

        self._ptree.setParameters(params, showTop=False)


class BraggSpotsWindow(PlotWindow):
    """BraggSpotsWindow class."""
    def updatePlots(self):
        pass


>>>>>>> 4ab653a4
@SingletonWindow
class DrawMaskWindow(AbstractWindow):
    """DrawMaskWindow class.

    A window which allows users to have a better visualization of the
    detector image and draw a mask for further azimuthal integration.
    The mask must be saved and then loaded in the main GUI manually.
    """
    def __init__(self, data, *, parent=None):
        super().__init__(data, parent=parent)

        self._image = silx.gui.plot.Plot2D()
        self._mask_panel = MaskToolsWidget(plot=self._image)

        self.initUI()
        self._updateImage()

        logger.info("Open DrawMaskWindow")

    def initUI(self):
        """Override."""
        self.initPlotUI()

        layout = QtGui.QHBoxLayout()
        layout.addWidget(self._image)
        layout.setStretch(0, 1)
        layout.addLayout(self.initCtrlUI())
        self._cw.setLayout(layout)

    def initPlotUI(self):
        """Override."""
        self._image.setKeepDataAspectRatio(True)
        self._image.setYAxisInverted(True)
        # normalization options: LINEAR or LOGARITHM
        self._image.setDefaultColormap(
            SilxColormap('viridis', normalization=SilxColormap.LINEAR))

    def initCtrlUI(self):
        """Override."""
        self._image.getMaskAction().setVisible(False)

        self._mask_panel.setDirection(QtGui.QBoxLayout.TopToBottom)
        self._mask_panel.setMultipleMasks("single")

        update_image_btn = QtGui.QPushButton("Update image")
        update_image_btn.clicked.connect(self._updateImage)
        update_image_btn.setMinimumHeight(60)

        ctrl_widget = QtGui.QVBoxLayout()
        ctrl_widget.addWidget(self._mask_panel)
        ctrl_widget.addWidget(update_image_btn)
        ctrl_widget.addStretch(1)

        return ctrl_widget

    def _updateImage(self):
        """For updating image manually."""
        data = self._data.get()
        if data.empty():
            return

        # TODO: apply the mask to data processing on the fly!
        # self._mask_panel.getSelectionMask()

        self._image.addImage(data.image_mean)<|MERGE_RESOLUTION|>--- conflicted
+++ resolved
@@ -22,12 +22,8 @@
 
 from .pyqtgraph import (
     BarGraphItem, GraphicsLayoutWidget, ImageItem,
-<<<<<<< HEAD
     LinearRegionItem, mkBrush, mkPen, QtCore, QtGui, ScatterPlotItem,
     RectROI,LineROI, LineSegmentROI
-=======
-    mkBrush, mkPen, QtCore, QtGui, ScatterPlotItem
->>>>>>> 4ab653a4
 )
 from .pyqtgraph import parametertree as ptree
 
@@ -138,6 +134,10 @@
             name='Visualization options', type='group')
         self._act_params = ptree.Parameter.create(
             name='Actions', type='group')
+        self._ana_params = ptree.Parameter.create(
+            name='Analysis options', type='group')
+        self._ins_params = ptree.Parameter.create(
+            name='General', type='group')
 
         # -------------------------------------------------------------
         # define slots' behaviors
@@ -720,11 +720,6 @@
 
 class BraggSpotsWindow(PlotWindow):
 
-    modes = OrderedDict({
-        "normal": "Laser-on/off pulses in the same train",
-        "even/odd": "Laser-on/off pulses in even/odd train",
-        "odd/even": "Laser-on/off pulses in odd/even train"
-    })
     instructions = \
         ("Green ROI: Place it around Bragg peak.\n\n"
          "White ROI: Place it around Background.\n\n"
@@ -733,69 +728,11 @@
          "analysis box and then click on the image on top-left corner."
          )
 
-    def __init__(self,
-                 data,
-                 on_pulse_ids,
-                 off_pulse_ids,
-                 laser_mode,
-                 mask_range,
-                 *,
-                 parent=None,
-                 ma_window_size=9999
-                 ):
+    def __init__(self, data, *, parent=None):
         """Initialization."""
         super().__init__(data, parent=parent)
 
-        self._ptree = ptree.ParameterTree(showHeader=True)
-        params = [
-            {'name': 'Experimental setups', 'type': 'group',
-             'children': [
-                 {'name': 'Optical laser mode', 'type': 'str', 'readonly': True,
-                  'value': self.modes[laser_mode]},
-                 {'name': 'Laser-on pulse ID(s)', 'type': 'str', 'readonly': True,
-                     'value': ', '.join([str(x) for x in on_pulse_ids])},
-                 {'name': 'Laser-off pulse ID(s)', 'type': 'str', 'readonly': True,
-                     'value': ', '.join([str(x) for x in off_pulse_ids])}]},
-            {'name': 'Data processing parameters', 'type': 'group',
-             'children': [
-                 {'name': 'M.A. window size', 'type': 'int', 'readonly': True,
-                  'value': ma_window_size}]},
-
-            {'name': 'Analysis options', 'type': 'group',
-             'children': [
-                 {'name': 'Profile Analysis', 'type': 'bool', 'value': False},
-                 {'name': 'Normalized Intensity Plot',
-                     'type': 'bool', 'value': False}
-             ]},
-            {'name': 'Actions', 'type': 'group',
-             'children': [
-                 {'name': 'Clear history', 'type': 'action'}]},
-
-            {'name': 'General', 'type': 'group',
-             'children': [
-                 {'name': 'Instructions', 'type': 'text', 'readonly': True,
-                  'value': self.instructions}]
-             },
-        ]
-        p = ptree.Parameter.create(
-            name='params', type='group', children=params)
-        self._ptree.setParameters(p, showTop=False)
-        self._vis_setups = p.param('Analysis options')
-        p.param('Actions', 'Clear history').sigActivated.connect(self._reset)
-        # Profile check button needed to avoid clash while moving
-        # brad and background region of interests. Click based.
-        p.param('Analysis options', 'Profile Analysis').sigStateChanged.connect(
-            self._profile)
-        p.param('Analysis options', 
-                'Normalized Intensity Plot').sigStateChanged.connect(self._intensity)
-
         self.setGeometry(100, 100, 1600, 1000)
-
-        self._on_pulse_ids = on_pulse_ids
-        self._off_pulse_ids = off_pulse_ids
-        self._laser_mode = laser_mode
-        self._mask_range = mask_range
-        self._ma_window_size = ma_window_size
 
         self._rois = []  # bookeeping Region of interests.
         self._hist_train_on_id = []
@@ -821,6 +758,49 @@
         self.updatePlots()
 
         logger.info("Open COM Analysis Window")
+
+    def updateParameterTree(self):
+        """Override."""
+        self._exp_params.addChildren([
+            self.optical_laser_mode_param,
+            self.laser_on_pulse_ids_param,
+            self.laser_off_pulse_ids_param
+        ])
+
+        self._pro_params.addChildren([
+            self.ma_window_size_param
+        ])
+
+        self._ana_params.addChildren([
+           {'name': 'Profile Analysis', 'type': 'bool', 'value': False},
+           {'name': 'Normalized Intensity Plot',
+                     'type': 'bool', 'value': False}
+
+        ])
+
+        self._act_params.addChildren([
+            self.reset_action_param
+        ])
+
+        self._ins_params.addChildren([
+           {'name': 'Instructions', 'type': 'text', 'readonly': True,
+                  'value': self.instructions}
+        ])
+
+        params = ptree.Parameter.create(name='params', type='group',
+                                        children=[self._exp_params,
+                                                  self._pro_params,
+                                                  self._ana_params,
+                                                  self._act_params,
+                                                  self._ins_params])
+        # Profile check button needed to avoid clash while moving
+        # brad and background region of interests. Click based.
+        self._ana_params.child('Profile Analysis').sigStateChanged.connect(
+            self._profile)
+        self._ana_params.child('Normalized Intensity Plot').\
+            sigStateChanged.connect(self._intensity)
+
+        self._ptree.setParameters(params, showTop=False)
 
     def initCtrlUI(self):
         """Override"""
@@ -919,15 +899,15 @@
     def _update(self, data):
 
         # Same logic as LaserOnOffWindow.
-        available_modes = list(self.modes.keys())
-        if self._laser_mode == available_modes[0]:
+        available_modes = list(self.available_modes.keys())
+        if self.laser_mode_sp == available_modes[0]:
             self._on_train_received = True
             self._off_train_received = True
         else:
 
-            if self._laser_mode == available_modes[1]:
+            if self.laser_mode_sp == available_modes[1]:
                 flag = 0
-            elif self._laser_mode == available_modes[2]:
+            elif self.laser_mode_sp == available_modes[2]:
                 flag = 1
             else:
                 raise ValueError("Unknown laser mode!")
@@ -950,13 +930,13 @@
         com_off = None
         if self._on_train_received:
 
-            if self._laser_mode == available_modes[0] or \
+            if self.laser_mode_sp == available_modes[0] or \
                     not self._off_train_received:
 
                 this_on_pulses = []
                 # Collects centre of mass for each pulse in 
                 # this_on_pulses list
-                for pid in self._on_pulse_ids:
+                for pid in self.on_pulse_ids_sp:
 
                     index = 0
                     for key in slices.keys():
@@ -972,16 +952,16 @@
                         index += 1
                         (slices[key])[np.isnan(slices[key])] = - \
                             np.inf  # convert nan to -inf
-                        np.clip(slices[key],self._mask_range[0], 
-                                self._mask_range[1], out=slices[key])
+                        np.clip(slices[key],self.mask_range_sp[0], 
+                                self.mask_range_sp[1], out=slices[key])
                         # clip to restrict between mask values 0-2500
 
                     # background subtraction from Brag_data. 
                     # Resulting image to be used for COM evaluation.
                     mass_from_data = slices['brag_data'] - \
                         slices['background_data']
-                    np.clip(mass_from_data, self._mask_range[0], 
-                            self._mask_range[1], out=mass_from_data)
+                    np.clip(mass_from_data, self.mask_range_sp[0], 
+                            self.mask_range_sp[1], out=mass_from_data)
                     # normalization = \sum ROI_background
                     # Ńormalized intensity: 
                     # \sum (ROI_brag - ROI_background)/ normalization
@@ -1003,14 +983,14 @@
                 else:
                     if self._on_pulses_ma is None:
                         self._on_pulses_ma = np.copy(this_on_pulses)
-                    elif len(self._on_pulses_hist) < self._ma_window_size:
+                    elif len(self._on_pulses_hist) < self.ma_window_size_sp:
                         self._on_pulses_ma += \
                             (this_on_pulses - self._on_pulses_ma) \
                             / (len(self._on_pulses_hist) + 1)
-                    elif len(self._on_pulses_hist) == self._ma_window_size:
+                    elif len(self._on_pulses_hist) == self.ma_window_size_sp:
                         self._on_pulses_ma += \
                             (this_on_pulses - self._on_pulses_hist.popleft()) \
-                            / self._ma_window_size
+                            / self.ma_window_size_sp
                     else:
                         raise ValueError
 
@@ -1027,7 +1007,7 @@
         if self._off_train_received:
 
             this_off_pulses = []
-            for pid in self._off_pulse_ids:
+            for pid in self.off_pulse_ids_sp:
 
                 index = 0
                 for key in slices.keys():
@@ -1042,8 +1022,8 @@
                     index += 1
                     (slices[key])[np.isnan(slices[key])] = - \
                         np.inf  # convert nan to -inf
-                    np.clip(slices[key], self._mask_range[0], 
-                            self._mask_range[1], out=slices[key])
+                    np.clip(slices[key], self.mask_range_sp[0], 
+                            self.mask_range_sp[1], out=slices[key])
                     # clip to restrict between mask values 0-2500
 
                 # background subtraction from Brag_data. Resulting image
@@ -1051,8 +1031,8 @@
                 mass_from_data = slices['brag_data'] - \
                     slices['background_data']
 
-                np.clip(mass_from_data, self._mask_range[0],
-                        self._mask_range[1], out=mass_from_data)
+                np.clip(mass_from_data, self.mask_range_sp[0],
+                        self.mask_range_sp[1], out=mass_from_data)
                 # normalization = \sum ROI_background
                 # Ńormalized intensity:
                 # \sum (ROI_brag - ROI_background)/ normalization
@@ -1069,14 +1049,14 @@
             # trains.
             if self._off_pulses_ma is None:
                 self._off_pulses_ma = np.copy(this_off_pulses)
-            elif len(self._off_pulses_hist) <= self._ma_window_size:
+            elif len(self._off_pulses_hist) <= self.ma_window_size_sp:
                 self._off_pulses_ma += \
                     (this_off_pulses - self._off_pulses_ma) \
                     / len(self._off_pulses_hist)
-            elif len(self._off_pulses_hist) == self._ma_window_size + 1:
+            elif len(self._off_pulses_hist) == self.ma_window_size_sp + 1:
                 self._off_pulses_ma += \
                     (this_off_pulses - self._off_pulses_hist.popleft()) \
-                    / self._ma_window_size
+                    / self.ma_window_size_sp
             else:
                 raise ValueError
 
@@ -1110,7 +1090,7 @@
         # Profile analysis (Histogram) along a line
         # Horizontal and vertical line region of interests
         # Histograms along these lines plotted in the bottom panel
-        if self._vis_setups.param('Profile Analysis').value():
+        if self._ana_params.child('Profile Analysis').value():
 
             if len(self._profile_line_rois) > 0:
                 for line in self._profile_line_rois:
@@ -1141,18 +1121,18 @@
                      .format(1000 * (time.perf_counter() - t0)))
         # If Normalized intensity plot Checkbox is not checked then
         # just plot COM X and Y as a function of pulseIds
-        if not self._vis_setups.param('Normalized Intensity Plot').value():
+        if not self._ana_params.child('Normalized Intensity Plot').value():
             for p in self._plot_items[:-2]:
                 index = self._plot_items.index(p)
                 p.addLegend()
                 if index == 0:
                     p.setTitle(' TrainId :: {}'.format(data.tid))
                 if com_on is not None:
-                    p.plot(self._on_pulse_ids, com_on[:, index], name='On',
+                    p.plot(self.on_pulse_ids_sp, com_on[:, index], name='On',
                            pen=PenFactory.green, symbol='o', 
                            symbolBrush=mkBrush(0, 255, 0, 255))
                 if com_off is not None:
-                    p.plot(self._off_pulse_ids, com_off[:, index], name="Off",
+                    p.plot(self.off_pulse_ids_sp, com_off[:, index], name="Off",
                            pen=PenFactory.purple, symbol='o', 
                            symbolBrush=mkBrush(255, 0, 255, 255))
         # Else plot Normalized intensity.
@@ -1160,11 +1140,11 @@
             p = self._plot_items[0]
             p.setTitle(' TrainId :: {}'.format(data.tid))
             if com_on is not None:
-                p.plot(self._on_pulse_ids, com_on[:, -1], name='On',
+                p.plot(self.on_pulse_ids_sp, com_on[:, -1], name='On',
                        pen=PenFactory.green, symbol='o', 
                        symbolBrush=mkBrush(0, 255, 0, 255))
             if com_off is not None:
-                p.plot(self._off_pulse_ids, com_off[:, -1], name="Off",
+                p.plot(self.off_pulse_ids_sp, com_off[:, -1], name="Off",
                        pen=PenFactory.purple, symbol='o', 
                        symbolBrush=mkBrush(255, 0, 255, 255))
 
@@ -1202,7 +1182,7 @@
     # Profile state change triggers this function
     # If profile is checked, adds bottom panels to plot histograms.
     def _profile(self):
-        if self._vis_setups.param('Profile Analysis').value():
+        if self._ana_params.child('Profile Analysis').value():
 
             self._gl_widget.ci.layout.setRowStretchFactor(0, 2)
             self._gl_widget.ci.layout.setRowStretchFactor(1, 2)
@@ -1262,7 +1242,7 @@
         for line in self._profile_line_rois:
             self._main_vb.addItem(line)
 
-        if self._vis_setups.param('Profile Analysis').value():
+        if self._ana_params.child('Profile Analysis').value():
             for line in self._profile_line_rois:
                 index = self._profile_line_rois.index(line)
                 self._profile_plot_items[index].clear()
@@ -1280,7 +1260,7 @@
     # intensity plot.
 
     def _intensity(self):
-        if self._vis_setups.param('Normalized Intensity Plot').value():
+        if self._ana_params.child('Normalized Intensity Plot').value():
             for plot in self._plot_items[:-2]:
                 self._gl_widget.removeItem(plot)
                 self._plot_items.remove(plot)
@@ -1407,8 +1387,6 @@
         p.setTitle("Train ID: {}".format(data.tid))
         p.plot()
 
-<<<<<<< HEAD
-=======
     def updateParameterTree(self):
         """Override."""
         self._pro_params.addChildren([
@@ -1422,13 +1400,6 @@
         self._ptree.setParameters(params, showTop=False)
 
 
-class BraggSpotsWindow(PlotWindow):
-    """BraggSpotsWindow class."""
-    def updatePlots(self):
-        pass
-
-
->>>>>>> 4ab653a4
 @SingletonWindow
 class DrawMaskWindow(AbstractWindow):
     """DrawMaskWindow class.
