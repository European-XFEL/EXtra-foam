"""
Offline and online data analysis and visualization tool for azimuthal
integration of different data acquired with various detectors at
European XFEL.

Main GUI.

Author: Jun Zhu <jun.zhu@xfel.eu>
Copyright (C) European X-Ray Free-Electron Laser Facility GmbH.
All rights reserved.
"""
import os
import time
import logging
from queue import Queue, Empty

import fabio
import zmq

from .logger import GuiLogger, logger
from .widgets.pyqtgraph import QtCore, QtGui
from .widgets import (
    BraggSpotsWindow, CustomGroupBox, DrawMaskWindow, FixedWidthLineEdit,
    IndividualPulseWindow, InputDialogWithCheckBox, LaserOnOffWindow,
    MainGuiImageViewWidget, MainGuiLinePlotWidget, SampleDegradationMonitor
)
from .data_acquisition import DaqWorker
from .data_processing import DataSource, DataProcessor, ProcessedData
from .file_server import FileServer
from .config import config
from .helpers import parse_ids, parse_boundary, parse_quadrant_table


class MainGUI(QtGui.QMainWindow):
    """The main GUI for azimuthal integration."""

    class Data4Visualization:
        """Data shared between all the windows and widgets.

        The internal data is only modified in MainGUI.updateAll()
        """
        def __init__(self):
            self.__value = ProcessedData(-1)

        def get(self):
            return self.__value

        def set(self, value):
            self.__value = value

    _height = 1000  # window height, in pixel
    _width = 1380  # window width, in pixel
    _plot_height = 480  # height of the plot widgets, in pixel

    _logger_fontsize = 12  # fontsize in logger window

<<<<<<< HEAD
    def __init__(self, title, screen_size=None):
        """Initialization."""
=======
    def __init__(self, topic, screen_size=None):
        """Initialization.

        :param str topic: detector topic, allowed options "SPB", "FXE"
        """
>>>>>>> 0dd94321
        super().__init__()

        # update global configuration
        config.load(topic)

        self.setAttribute(QtCore.Qt.WA_DeleteOnClose)
        self.setFixedSize(self._width, self._height)

<<<<<<< HEAD
        self._title = title
        self.setWindowTitle(title)
=======
        self.title = topic + " Azimuthal Integration"
        self.setWindowTitle(self.title)
>>>>>>> 0dd94321

        self._cw = QtGui.QWidget()
        self.setCentralWidget(self._cw)

        self._daq_queue = Queue(maxsize=config["MAX_QUEUE_SIZE"])
        self._proc_queue = Queue(maxsize=config["MAX_QUEUE_SIZE"])

        # a DAQ worker which acquires the data in another thread
        self._daq_worker = None
        # a data processing worker which processes the data in another thread
        self._proc_worker = None

        # *************************************************************
        # Tool bar
        # *************************************************************
        tool_bar = self.addToolBar("Control")

        root_dir = os.path.dirname(os.path.abspath(__file__))

        #
        self._start_at = QtGui.QAction(
            QtGui.QIcon(os.path.join(root_dir, "icons/start.png")),
            "Start DAQ",
            self)
        tool_bar.addAction(self._start_at)
        self._start_at.triggered.connect(self._onStartDAQ)

        #
        self._stop_at = QtGui.QAction(
            QtGui.QIcon(os.path.join(root_dir, "icons/stop.png")),
            "Stop DAQ",
            self)
        tool_bar.addAction(self._stop_at)
        self._stop_at.triggered.connect(self._onStopDAQ)
        self._stop_at.setEnabled(False)

        #
        open_individual_pulse_at = QtGui.QAction(
            QtGui.QIcon(os.path.join(root_dir, "icons/individual_pulse.png")),
            "Individual pulse",
            self)
        open_individual_pulse_at.triggered.connect(
            self._openIndividualPulseWindowDialog)
        tool_bar.addAction(open_individual_pulse_at)

        #
        open_laseronoff_window_at = QtGui.QAction(
            QtGui.QIcon(os.path.join(root_dir, "icons/fom_evolution.png")),
            "On- and off- pulses",
            self)
        open_laseronoff_window_at.triggered.connect(
            self._openLaserOnOffWindow)
        tool_bar.addAction(open_laseronoff_window_at)

        #
        open_bragg_spots_window_at = QtGui.QAction(
            QtGui.QIcon(os.path.join(root_dir, "icons/bragg_spots.png")),
            "Bragg spots",
            self)
        open_bragg_spots_window_at.triggered.connect(
            self._openBraggSpotsWindow)
        tool_bar.addAction(open_bragg_spots_window_at)

        #
        open_sample_degradation_monitor_at = QtGui.QAction(
            QtGui.QIcon(os.path.join(root_dir, "icons/sample_degradation.png")),
            "Sample degradation monitor",
            self)
        open_sample_degradation_monitor_at.triggered.connect(
            self._openSampleDegradationMonitor)
        tool_bar.addAction(open_sample_degradation_monitor_at)

        #
        self._draw_mask_at = QtGui.QAction(
            QtGui.QIcon(os.path.join(root_dir, "icons/draw_mask.png")),
            "Draw mask",
            self)
        self._draw_mask_at.triggered.connect(self._openDrawMaskWindow)
        tool_bar.addAction(self._draw_mask_at)

        #
        self._load_mask_at = QtGui.QAction(
            QtGui.QIcon(os.path.join(root_dir, "icons/load_mask.png")),
            "Load mask",
            self)
        self._load_mask_at.triggered.connect(self._loadMaskImage)
        tool_bar.addAction(self._load_mask_at)

        #
        self._load_geometry_file_at = QtGui.QAction(
            QtGui.QIcon(
                self.style().standardIcon(QtGui.QStyle.SP_DriveCDIcon)),
            "geometry file",
            self)
        self._load_geometry_file_at.triggered.connect(
            self._loadGeometryFile)
        tool_bar.addAction(self._load_geometry_file_at)

        # *************************************************************
        # Plots
        # *************************************************************
        self._data = self.Data4Visualization()

        self._lineplot_widget = MainGuiLinePlotWidget(self._data)
        self._lineplot_widget.setFixedSize(
            self._width - self._plot_height - 25, self._plot_height)

        self._image_widget = MainGuiImageViewWidget(self._data)
        self._image_widget.setFixedSize(self._plot_height, self._plot_height)

        # book-keeping opened widgets and windows
        self._opened_windows = dict()
        self._opened_windows[self._lineplot_widget] = 1
        self._opened_windows[self._image_widget] = 1

        self._mask_image = None

        self._ctrl_pannel = QtGui.QWidget()

        # *************************************************************
        # Azimuthal integration setup
        # *************************************************************
        self._ai_setup_gp = CustomGroupBox("Azimuthal integration setup")

        w = 100
        self._sample_dist_le = FixedWidthLineEdit(w, str(config["DISTANCE"]))
        self._cx_le = FixedWidthLineEdit(w, str(config["CENTER_X"]))
        self._cy_le = FixedWidthLineEdit(w, str(config["CENTER_Y"]))
        self._itgt_method_cb = QtGui.QComboBox()
        self._itgt_method_cb.setFixedWidth(w)
        for method in config["INTEGRATION_METHODS"]:
            self._itgt_method_cb.addItem(method)
        self._itgt_range_le = FixedWidthLineEdit(
            w, ', '.join([str(v) for v in config["INTEGRATION_RANGE"]]))
        self._itgt_points_le = FixedWidthLineEdit(
            w, str(config["INTEGRATION_POINTS"]))
        self._mask_range_le = FixedWidthLineEdit(
            w, ', '.join([str(v) for v in config["MASK_RANGE"]]))

        # *************************************************************
        # Geometry setup
        # *************************************************************
        self._gmt_setup_gp = CustomGroupBox("Geometry setup")
        self._quad_positions_tb = QtGui.QTableWidget()
        self._geom_file_le = FixedWidthLineEdit(285, config["GEOMETRY_FILE"])

        # *************************************************************
        # Experiment setup
        # *************************************************************
        self._ep_setup_gp = CustomGroupBox("Experiment setup")

        w = 100
        self._energy_le = FixedWidthLineEdit(w, str(config["PHOTON_ENERGY"]))
        self._laser_mode_cb = QtGui.QComboBox()
        self._laser_mode_cb.setFixedWidth(w)
        self._laser_mode_cb.addItems(LaserOnOffWindow.modes.keys())
        self._on_pulse_le = FixedWidthLineEdit(w, "0, 3:16:2")
        self._off_pulse_le = FixedWidthLineEdit(w, "1, 2:16:2")
        self._normalization_range_le = FixedWidthLineEdit(
            w, ', '.join([str(v) for v in config["INTEGRATION_RANGE"]]))
        self._fom_range_le = FixedWidthLineEdit(
            w, ', '.join([str(v) for v in config["INTEGRATION_RANGE"]]))
        self._ma_window_le = FixedWidthLineEdit(w, "9999")

        # *************************************************************
        # data source options
        # *************************************************************
        self._data_src_gp = CustomGroupBox("Data source")

        self._hostname_le = FixedWidthLineEdit(165, config["SERVER_ADDR"])
        self._port_le = FixedWidthLineEdit(70, str(config["SERVER_PORT"]))
        self._source_name_le = FixedWidthLineEdit(280, config["SOURCE_NAME"])
        self._pulse_range0_le = FixedWidthLineEdit(60, str(0))
        self._pulse_range1_le = FixedWidthLineEdit(60, str(2699))

        self._data_src_rbts = []
        self._data_src_rbts.append(
            QtGui.QRadioButton("Calibrated data@files"))
        self._data_src_rbts.append(
            QtGui.QRadioButton("Calibrated data@ZMQ bridge"))
        self._data_src_rbts.append(
            QtGui.QRadioButton("Assembled data@ZMQ bridge"))
        self._data_src_rbts.append(
            QtGui.QRadioButton("Processed data@ZMQ bridge"))
        self._data_src_rbts[int(config["SOURCE_TYPE"])].setChecked(True)

        # *************************************************************
        # log window
        # *************************************************************
        self._log_window = QtGui.QPlainTextEdit()
        self._log_window.setReadOnly(True)
        self._log_window.setMaximumBlockCount(config["MAX_LOGGING"])
        logger_font = QtGui.QFont()
        logger_font.setPointSize(self._logger_fontsize)
        self._log_window.setFont(logger_font)
        self._logger = GuiLogger(self._log_window)
        logging.getLogger().addHandler(self._logger)

        # *************************************************************
        # file server
        # *************************************************************
        self._file_server = None

        self._file_server_widget = CustomGroupBox("Data stream server")
        self._server_start_btn = QtGui.QPushButton("Serve")
        self._server_start_btn.clicked.connect(self._onStartServeFile)
        self._server_terminate_btn = QtGui.QPushButton("Terminate")
        self._server_terminate_btn.setEnabled(False)
        self._server_terminate_btn.clicked.connect(
            self._onStopServeFile)

        self._disabled_widgets_during_file_serving = [
            self._source_name_le,
        ]

        # *************************************************************
        # Initialize UI
        # *************************************************************
        self._initCtrlUI()
        self._initFileServerUI()
        self._initUI()

        if screen_size is None:
            self.move(0, 0)
        else:
            self.move(screen_size.width()/2 - self._width/2,
                      screen_size.height()/20)

        # TODO: implement
        self._pulse_range0_le.setEnabled(False)

        self._disabled_widgets_during_daq = [
            self._load_mask_at,
            self._load_geometry_file_at,
            self._hostname_le,
            self._port_le,
            self._pulse_range1_le,
            self._sample_dist_le,
            self._cx_le,
            self._cy_le,
            self._itgt_method_cb,
            self._itgt_range_le,
            self._itgt_points_le,
            self._mask_range_le,
            self._geom_file_le,
            self._quad_positions_tb,
            self._energy_le,
            self._laser_mode_cb,
            self._on_pulse_le,
            self._off_pulse_le,
            self._normalization_range_le,
            self._fom_range_le,
            self._ma_window_le
        ]
        self._disabled_widgets_during_daq.extend(self._data_src_rbts)

        # For real time plot
        self._is_running = False
        self.timer = QtCore.QTimer()
        self.timer.timeout.connect(self._updateAll)
        self.timer.start(10)

        self.show()

    def _initUI(self):
        layout = QtGui.QGridLayout()

        layout.addWidget(self._ctrl_pannel, 0, 0, 4, 6)
        layout.addWidget(self._image_widget, 4, 0, 5, 1)
        layout.addWidget(self._lineplot_widget, 4, 1, 5, 5)
        layout.addWidget(self._log_window, 9, 0, 2, 4)
        layout.addWidget(self._file_server_widget, 9, 4, 2, 2)

        self._cw.setLayout(layout)

    def _initCtrlUI(self):
        # *************************************************************
        # Azimuthal integration setup panel
        # *************************************************************
        sample_dist_lb = QtGui.QLabel("Sample distance (m): ")
        cx = QtGui.QLabel("Cx (pixel): ")
        cy = QtGui.QLabel("Cy (pixel): ")
        itgt_method_lb = QtGui.QLabel("Integration method: ")
        itgt_points_lb = QtGui.QLabel("Integration points: ")
        itgt_range_lb = QtGui.QLabel("Integration range (1/A): ")
        mask_range_lb = QtGui.QLabel("Mask range: ")

        self._initQuadTable()

        # first column
        layout = QtGui.QGridLayout()
        layout.addWidget(sample_dist_lb, 0, 0, 1, 1)
        layout.addWidget(self._sample_dist_le, 0, 1, 1, 1)
        layout.addWidget(cx, 1, 0, 1, 1)
        layout.addWidget(self._cx_le, 1, 1, 1, 1)
        layout.addWidget(cy, 2, 0, 1, 1)
        layout.addWidget(self._cy_le, 2, 1, 1, 1)
        layout.addWidget(itgt_method_lb, 4, 0, 1, 1)
        layout.addWidget(self._itgt_method_cb, 4, 1, 1, 1)
        layout.addWidget(itgt_points_lb, 5, 0, 1, 1)
        layout.addWidget(self._itgt_points_le, 5, 1, 1, 1)
        layout.addWidget(itgt_range_lb, 6, 0, 1, 1)
        layout.addWidget(self._itgt_range_le, 6, 1, 1, 1)
        layout.addWidget(mask_range_lb, 7, 0, 1, 1)
        layout.addWidget(self._mask_range_le, 7, 1, 1, 1)

        self._ai_setup_gp.setLayout(layout)

        # *************************************************************
        # Geometry setup
        # *************************************************************
        geom_file_lb = QtGui.QLabel("Geometry file:")
        quad_positions_lb = QtGui.QLabel("Quadrant positions:")

        layout = QtGui.QGridLayout()
        layout.addWidget(geom_file_lb, 0, 0, 1, 3)
        layout.addWidget(self._geom_file_le, 1, 0, 1, 3)
        layout.addWidget(quad_positions_lb, 2, 0, 1, 2)
        layout.addWidget(self._quad_positions_tb, 3, 0, 1, 2)

        self._gmt_setup_gp.setLayout(layout)

        # *************************************************************
        # Experiment setup panel
        # *************************************************************
        energy_lb = QtGui.QLabel("Photon energy (keV): ")
        laser_mode_lb = QtGui.QLabel("Laser on/off mode: ")
        on_pulse_lb = QtGui.QLabel("On-pulse IDs: ")
        off_pulse_lb = QtGui.QLabel("Off-pulse IDs: ")
        normalization_range_lb = QtGui.QLabel("Normalization range (1/A): ")
        fom_range_lb = QtGui.QLabel("FOM range (1/A): ")
        ma_window_lb = QtGui.QLabel("M.A. window size: ")

        layout = QtGui.QGridLayout()
        layout.addWidget(energy_lb, 0, 0, 1, 1)
        layout.addWidget(self._energy_le, 0, 1, 1, 1)
        layout.addWidget(laser_mode_lb, 1, 0, 1, 1)
        layout.addWidget(self._laser_mode_cb, 1, 1, 1, 1)
        layout.addWidget(on_pulse_lb, 2, 0, 1, 1)
        layout.addWidget(self._on_pulse_le, 2, 1, 1, 1)
        layout.addWidget(off_pulse_lb, 3, 0, 1, 1)
        layout.addWidget(self._off_pulse_le, 3, 1, 1, 1)
        layout.addWidget(normalization_range_lb, 4, 0, 1, 1)
        layout.addWidget(self._normalization_range_le, 4, 1, 1, 1)
        layout.addWidget(fom_range_lb, 5, 0, 1, 1)
        layout.addWidget(self._fom_range_le, 5, 1, 1, 1)
        layout.addWidget(ma_window_lb, 6, 0, 1, 1)
        layout.addWidget(self._ma_window_le, 6, 1, 1, 1)

        self._ep_setup_gp.setLayout(layout)

        # *************************************************************
        # data source panel
        # *************************************************************
        hostname_lb = QtGui.QLabel("Hostname: ")
        self._hostname_le.setAlignment(QtCore.Qt.AlignCenter)
        self._hostname_le.setFixedHeight(28)
        port_lb = QtGui.QLabel("Port: ")
        self._port_le.setAlignment(QtCore.Qt.AlignCenter)
        self._port_le.setFixedHeight(28)
        source_name_lb = QtGui.QLabel("Source: ")
        self._source_name_le.setAlignment(QtCore.Qt.AlignCenter)
        self._source_name_le.setFixedHeight(28)
        pulse_range_lb = QtGui.QLabel("Pulse ID range: ")
        self._pulse_range0_le.setAlignment(QtCore.Qt.AlignCenter)
        self._pulse_range0_le.setFixedHeight(28)
        self._pulse_range1_le.setAlignment(QtCore.Qt.AlignCenter)
        self._pulse_range1_le.setFixedHeight(28)

        layout = QtGui.QVBoxLayout()
        sub_layout1 = QtGui.QHBoxLayout()
        sub_layout1.addWidget(hostname_lb)
        sub_layout1.addWidget(self._hostname_le)
        sub_layout1.addWidget(port_lb)
        sub_layout1.addWidget(self._port_le)
        sub_layout2 = QtGui.QHBoxLayout()
        sub_layout2.addWidget(pulse_range_lb)
        sub_layout2.addWidget(self._pulse_range0_le)
        sub_layout2.addWidget(QtGui.QLabel(" to "))
        sub_layout2.addWidget(self._pulse_range1_le)
        sub_layout2.addStretch(2)
        sub_layout3 = QtGui.QHBoxLayout()
        sub_layout3.addWidget(source_name_lb)
        sub_layout3.addWidget(self._source_name_le)
        layout.addLayout(sub_layout1)
        layout.addLayout(sub_layout3)
        for btn in self._data_src_rbts:
            layout.addWidget(btn)
        layout.addLayout(sub_layout2)
        self._data_src_gp.setLayout(layout)

        # ------------------------------------------------------------
        layout = QtGui.QHBoxLayout()
        layout.addWidget(self._ai_setup_gp, 3)
        layout.addWidget(self._gmt_setup_gp, 2)
        layout.addWidget(self._ep_setup_gp, 3)
        layout.addWidget(self._data_src_gp, 3)

        self._ctrl_pannel.setLayout(layout)

    def _initQuadTable(self):
        n_row = 4
        n_col = 2
        widget = self._quad_positions_tb
        widget.setRowCount(n_row)
        widget.setColumnCount(n_col)
        try:
            for i in range(n_row):
                for j in range(n_col):
                    widget.setItem(i, j, QtGui.QTableWidgetItem(
                        str(config["QUAD_POSITIONS"][i][j])))
        except IndexError:
            pass

        widget.move(0, 0)
        widget.setHorizontalHeaderLabels(['x', 'y'])
        widget.setVerticalHeaderLabels(['1', '2', '3', '4'])
        widget.setColumnWidth(0, 80)
        widget.setColumnWidth(1, 80)

    def _initFileServerUI(self):
        layout = QtGui.QGridLayout()

        layout.addWidget(self._server_start_btn, 0, 0, 1, 1)
        layout.addWidget(self._server_terminate_btn, 0, 1, 1, 1)

        self._file_server_widget.setLayout(layout)

    def _updateAll(self):
        """Update all the plots in the main and child windows."""
        if self._is_running is False:
            return

        # TODO: improve plot updating
        # Use multithreading for plot updating. However, this is not the
        # bottleneck for the performance.

        try:
            self._data.set(self._proc_queue.get_nowait())
        except Empty:
            return

        # clear the previous plots no matter what comes next
        for w in self._opened_windows.keys():
            w.clearPlots()

        if self._data.get().empty():
            logger.info("Bad train with ID: {}".format(self._data.get().tid))
            return

        t0 = time.perf_counter()

        # update the all the plots
        for w in self._opened_windows.keys():
            w.updatePlots()

        logger.debug("Time for updating the plots: {:.1f} ms"
                     .format(1000 * (time.perf_counter() - t0)))

        logger.info("Updated train with ID: {}".format(self._data.get().tid))

    def _openIndividualPulseWindowDialog(self):
        """A dialog for opening an IndividualPulseWindow."""
        ret, ok = InputDialogWithCheckBox.getResult(
            self,
            'Input Dialog',
            'Enter pulse IDs (separated by comma):',
            "Include detector image")

        err_msg = "Invalid input! " \
                  "Enter pulse IDs within the pulse range separated by ','!"

        try:
            pulse_ids = parse_ids(ret[0])
        except ValueError:
            logger.error(err_msg)
            return

        if not pulse_ids:
            logger.error(err_msg)
            return

        if ok:
            self._openIndividualPulseWindow(pulse_ids, ret[1])

    def _openIndividualPulseWindow(self, pulse_ids, show_image):
        w = IndividualPulseWindow(self._data,
                                  pulse_ids,
                                  parent=self,
                                  show_image=show_image)
        self._opened_windows[w] = 1
        w.show()

    def _openLaserOnOffWindow(self):
        try:
            normalization_range = \
                parse_boundary(self._normalization_range_le.text())
        except ValueError as e:
            logger.error("<Normalization range>: " + str(e))
            return
        try:
            fom_range = parse_boundary(self._fom_range_le.text())
        except ValueError as e:
            logger.error("<FOM range>: " + str(e))
            return

        ma_window_size = int(self._ma_window_le.text())
        if ma_window_size < 1:
            logger.error("Moving average window width < 1!")
            return

        err_msg = "Invalid input! Enter on/off pulse IDs separated by ',' " \
                  "and/or use the range operator ':'!"
        try:
            on_pulse_ids = parse_ids(self._on_pulse_le.text())
            off_pulse_ids = parse_ids(self._off_pulse_le.text())
        except ValueError:
            logger.error(err_msg)
            return

        if not on_pulse_ids or not off_pulse_ids:
            logger.error(err_msg)
            return

        laser_mode = self._laser_mode_cb.currentText()
        # check pulse ID only when laser on/off pulses are in the same
        # train (the "normal" mode)
        if laser_mode == list(LaserOnOffWindow.modes.keys())[0]:
            common = set(on_pulse_ids).intersection(off_pulse_ids)
            if common:
                logger.error(
                    "Pulse IDs {} are found in both on- and off- pulses.".
                    format(','.join([str(v) for v in common])))
                return

        w = LaserOnOffWindow(
            self._data,
            on_pulse_ids,
            off_pulse_ids,
            normalization_range,
            fom_range,
            laser_mode,
            parent=self,
            ma_window_size=ma_window_size)
        self._opened_windows[w] = 1
        w.show()

    def _openBraggSpotsWindow(self):
        w = BraggSpotsWindow(self._data, parent=self)
        self._opened_windows[w] = 1
        w.show()

    def _openSampleDegradationMonitor(self):
        try:
            normalization_range = \
                parse_boundary(self._normalization_range_le.text())
        except ValueError as e:
            logger.error("<Normalization range>: " + str(e))
            return

        try:
            fom_range = parse_boundary(self._fom_range_le.text())
        except ValueError as e:
            logger.error("<FOM range>: " + str(e))
            return

        w = SampleDegradationMonitor(self._data, normalization_range, fom_range,
                                     parent=self)
        self._opened_windows[w] = 1
        w.show()

    def _openDrawMaskWindow(self):
        w = DrawMaskWindow(self._data, parent=self)
        self._opened_windows[w] = 1
        w.show()

    def removeWindow(self, instance):
        del self._opened_windows[instance]

    def _loadGeometryFile(self):
        filename = QtGui.QFileDialog.getOpenFileName()[0]
        if filename:
            self._geom_file_le.setText(filename)

    def _loadMaskImage(self):
        filename = QtGui.QFileDialog.getOpenFileName()[0]
        self._mask_image = None
        if filename:
            try:
                self._mask_image = fabio.open(filename).data
                logger.info("Load mask image at {}".format(filename))
            except IOError as e:
                logger.error(e)
            except Exception:
                raise
        else:
            logger.error("Please specify the mask image file!")

    def _onStartDAQ(self):
        """Actions taken before the start of a 'run'."""
        self._is_running = True

        if self._data_src_rbts[DataSource.CALIBRATED_FILE].isChecked() is True:
            data_source = DataSource.CALIBRATED_FILE
        elif self._data_src_rbts[DataSource.CALIBRATED].isChecked() is True:
            data_source = DataSource.CALIBRATED
        elif self._data_src_rbts[DataSource.ASSEMBLED].isChecked() is True:
            data_source = DataSource.ASSEMBLED
        else:
            data_source = DataSource.PROCESSED

        pulse_range = (int(self._pulse_range0_le.text()),
                       int(self._pulse_range1_le.text()))

        geom_file = self._geom_file_le.text()
        quad_positions = parse_quadrant_table(self._quad_positions_tb)
        energy = float(self._energy_le.text().strip())
        sample_distance = float(self._sample_dist_le.text().strip())
        center_x = float(self._cx_le.text().strip())
        center_y = float(self._cy_le.text().strip())
        integration_method = self._itgt_method_cb.currentText()
        try:
            integration_range = parse_boundary(self._itgt_range_le.text())
        except ValueError as e:
            logger.error("<Integration range>: " + str(e))
            return
        try:
            mask_range = parse_boundary(self._mask_range_le.text())
        except ValueError as e:
            logger.error("<Mask range>: " + str(e))
            return

        integration_points = int(self._itgt_points_le.text().strip())

        client_addr = "tcp://" \
                      + self._hostname_le.text().strip() \
                      + ":" \
                      + self._port_le.text().strip()

        try:
            self._proc_worker = DataProcessor(
                self._daq_queue, self._proc_queue,
                source=data_source,
                pulse_range=pulse_range,
                geom_file=geom_file,
                quad_positions=quad_positions,
                photon_energy=energy,
                sample_dist=sample_distance,
                cx=center_x,
                cy=center_y,
                integration_method=integration_method,
                integration_range=integration_range,
                integration_points=integration_points,
                mask_range=mask_range,
                mask=self._mask_image
            )

            self._daq_worker = DaqWorker(client_addr, self._daq_queue)
        except Exception as e:
            logger.error(e)
            return

        # remove when Client.next() has timeout option
        with self._daq_queue.mutex:
            self._daq_queue.queue.clear()

        logger.debug("Size of in and out queues: {}, {}".
                     format(self._daq_queue.qsize(), self._proc_queue.qsize()))

        self._daq_worker.start()
        self._proc_worker.start()

        logger.info("DAQ started!")
        logger.info("Azimuthal integration parameters:\n"
                    " - pulse range: {}\n"
                    " - photon energy (keV): {}\n"
                    " - sample distance (m): {}\n"
                    " - cx (pixel): {}\n"
                    " - cy (pixel): {}\n"
                    " - integration method: '{}'\n"
                    " - integration range (1/A): ({}, {})\n"
                    " - number of integration points: {}\n"
                    " - mask range: ({:d}, {:d})\n"
                    " - quadrant positions: {}".
                    format(pulse_range,
                           energy,
                           sample_distance,
                           center_x, center_y,
                           integration_method,
                           integration_range[0], integration_range[1],
                           integration_points,
                           mask_range[0], mask_range[1],
                           ", ".join(["({}, {})".format(p[0], p[1])
                                      for p in quad_positions]))
                    )

        self._start_at.setEnabled(False)
        self._stop_at.setEnabled(True)
        for widget in self._disabled_widgets_during_daq:
            widget.setEnabled(False)

    def _onStopDAQ(self):
        """Actions taken before the end of a 'run'."""
        self._is_running = False

        self._daq_worker.terminate()
        self._proc_worker.terminate()

        # TODO: self._daq_worker.join()
        self._proc_worker.join()

        with self._daq_queue.mutex:
            self._daq_queue.queue.clear()
        with self._proc_queue.mutex:
            self._proc_queue.queue.clear()

        self._start_at.setEnabled(True)
        self._stop_at.setEnabled(False)
        for widget in self._disabled_widgets_during_daq:
            widget.setEnabled(True)

        logger.info("DAQ stopped!")

    def _onStartServeFile(self):
        """Actions taken before the start of file serving."""
        folder = self._source_name_le.text().strip()
        port = int(self._port_le.text().strip())

        self._file_server = FileServer(folder, port)
        try:
            # TODO: signal the end of file serving
            self._file_server.start()
            logger.info("Start serving file in the folder {} through port {}"
                        .format(folder, port))
        except FileNotFoundError:
            logger.info("{} does not exist!".format(folder))
            return
        except zmq.error.ZMQError:
            logger.info("Port {} is already in use!".format(port))
            return

        self._server_terminate_btn.setEnabled(True)
        self._server_start_btn.setEnabled(False)
        for widget in self._disabled_widgets_during_file_serving:
            widget.setEnabled(False)

    def _onStopServeFile(self):
        """Actions taken before the end of file serving."""
        self._file_server.terminate()
        self._server_terminate_btn.setEnabled(False)
        self._server_start_btn.setEnabled(True)
        for widget in self._disabled_widgets_during_file_serving:
            widget.setEnabled(True)<|MERGE_RESOLUTION|>--- conflicted
+++ resolved
@@ -54,16 +54,11 @@
 
     _logger_fontsize = 12  # fontsize in logger window
 
-<<<<<<< HEAD
-    def __init__(self, title, screen_size=None):
-        """Initialization."""
-=======
     def __init__(self, topic, screen_size=None):
         """Initialization.
 
         :param str topic: detector topic, allowed options "SPB", "FXE"
         """
->>>>>>> 0dd94321
         super().__init__()
 
         # update global configuration
@@ -72,13 +67,8 @@
         self.setAttribute(QtCore.Qt.WA_DeleteOnClose)
         self.setFixedSize(self._width, self._height)
 
-<<<<<<< HEAD
-        self._title = title
-        self.setWindowTitle(title)
-=======
         self.title = topic + " Azimuthal Integration"
         self.setWindowTitle(self.title)
->>>>>>> 0dd94321
 
         self._cw = QtGui.QWidget()
         self.setCentralWidget(self._cw)
