--- conflicted
+++ resolved
@@ -19,15 +19,8 @@
 
 from .logger import logger
 from .widgets.pyqtgraph import QtCore, QtGui
-<<<<<<< HEAD
 from .widgets import GuiLogger
 from .windows import DrawMaskWindow
-=======
-from .widgets import CustomGroupBox, FixedWidthLineEdit, GuiLogger
-from .windows import (
-    BraggSpotsWindow, DrawMaskWindow, LaserOnOffWindow, OverviewWindow
-)
->>>>>>> 18829b57
 from .data_acquisition import DataAcquisition
 from .data_processing import Data4Visualization
 from .file_server import FileServer
@@ -112,8 +105,6 @@
         load_geometry_file_at.triggered.connect(
             self.loadGeometryFile)
         self._tool_bar.addAction(load_geometry_file_at)
-
-        self._tool_bar = tool_bar
 
         # *************************************************************
         # Miscellaneous
@@ -313,13 +304,7 @@
         logger.info(msg)
 
     def closeEvent(self, QCloseEvent):
-<<<<<<< HEAD
-        super().closeEvent(QCloseEvent)
-
-        self.clearWorkers()
-=======
         self._clearWorkers()
->>>>>>> 18829b57
 
         if self._file_server is not None and self._file_server.is_alive():
             self._file_server.terminate()
