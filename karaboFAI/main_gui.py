--- conflicted
+++ resolved
@@ -617,8 +617,6 @@
         w.show()
 
     def _openBraggSpotsWindow(self):
-<<<<<<< HEAD
-
         
         err_msg = "Invalid input! Enter on/off pulse IDs separated by ',' " \
                   "and/or use the range operator ':'!"
@@ -636,12 +634,9 @@
             self._data,
             on_pulse_ids,
             off_pulse_ids,
-            parent=self,
-            title=self._title)
-
-=======
-        w = BraggSpotsWindow(self._data, parent=self)
->>>>>>> a25e0d49
+            parent=self
+            )
+
         self._opened_windows[w] = 1
         w.show()
 
